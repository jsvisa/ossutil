--- conflicted
+++ resolved
@@ -3,49 +3,13 @@
 import (
 	"fmt"
 	"os"
-	"strings"
+	//"strings"
 	"time"
 
 	oss "github.com/aliyun/aliyun-oss-go-sdk/oss"
 	. "gopkg.in/check.v1"
 )
 
-<<<<<<< HEAD
-=======
-func (s *OssutilCommandSuite) rawList(args []string, cmdline string) (bool, error) {
-	array := strings.Split(cmdline, " ")
-	if len(array) < 2 {
-		return false, fmt.Errorf("ls test wrong cmdline given")
-	}
-
-	parameter := strings.Split(array[1], "-")
-	if len(parameter) < 2 {
-		return false, fmt.Errorf("ls test wrong cmdline given")
-	}
-
-	command := array[0]
-	sf := strings.Contains(parameter[1], "s")
-	d := strings.Contains(parameter[1], "d")
-	m := strings.Contains(parameter[1], "m")
-	a := strings.Contains(parameter[1], "a")
-
-	str := ""
-	options := OptionMapType{
-		"endpoint":        &str,
-		"accessKeyID":     &str,
-		"accessKeySecret": &str,
-		"stsToken":        &str,
-		"configFile":      &configFile,
-		"shortFormat":     &sf,
-		"directory":       &d,
-		"multipart":       &m,
-		"allType":         &a,
-	}
-	showElapse, err := cm.RunCommand(command, args, options)
-	return showElapse, err
-}
-
->>>>>>> 393f06a6
 // test list buckets
 func (s *OssutilCommandSuite) TestListLoadConfig(c *C) {
 	command := "ls"
@@ -185,10 +149,7 @@
 	s.removeBucket(bucket, true, c)
 	time.Sleep(7 * time.Second)
 }
-
-<<<<<<< HEAD
-// list objects with not exist bucket 
-=======
+/*
 func (s *OssutilCommandSuite) TestListBuckets(c *C) {
 	// "ls"
 	bucket := bucketNamePrefix + "ls2"
@@ -210,9 +171,8 @@
 	c.Assert(FindPos(bucket, buckets) == -1, Equals, true)
 	c.Assert(len(buckets) <= bucketNum, Equals, true)
 }
-
+*/
 // list objects with not exist bucket
->>>>>>> 393f06a6
 func (s *OssutilCommandSuite) TestListObjectsBucketNotExist(c *C) {
 	bucket := bucketNameNotExist
 	command := "ls"
@@ -367,7 +327,6 @@
 
 // list multipart
 func (s *OssutilCommandSuite) TestListMultipartUploads(c *C) {
-
 	bucketName := bucketNameDest
 	// "rm -arf oss://bucket/"
 	command := "rm"
