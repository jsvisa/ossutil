package lib

import (
	"fmt"
	"os"
	"strings"
	"time"

	oss "github.com/aliyun/aliyun-oss-go-sdk/oss"
	. "gopkg.in/check.v1"
)

<<<<<<< HEAD
=======
func (s *OssutilCommandSuite) rawRemove(args []string, recursive, force, bucket bool) (bool, error) {
	command := "rm"
	str := ""
	options := OptionMapType{
		"endpoint":        &str,
		"accessKeyID":     &str,
		"accessKeySecret": &str,
		"stsToken":        &str,
		"configFile":      &configFile,
		"recursive":       &recursive,
		"force":           &force,
		"bucket":          &bucket,
	}
	showElapse, err := cm.RunCommand(command, args, options)
	return showElapse, err
}

func (s *OssutilCommandSuite) RemoveWrapper(cmdline string, bucket string, object string, c *C) (bool, error) {
	array := strings.Split(cmdline, " ")
	if len(array) < 2 {
		return false, fmt.Errorf("rm test wrong cmdline given")
	}

	parameter := strings.Split(array[1], "-")
	if len(parameter) < 2 {
		return false, fmt.Errorf("rm test wrong cmdline given")
	}

	command := array[0]
	a := strings.Contains(parameter[1], "a")
	m := strings.Contains(parameter[1], "m")
	b := strings.Contains(parameter[1], "b")
	r := strings.Contains(parameter[1], "r")
	f := strings.Contains(parameter[1], "f")

	arg := []string{CloudURLToString(bucket, object)}
	str := ""
	options := OptionMapType{
		"endpoint":        &str,
		"accessKeyID":     &str,
		"accessKeySecret": &str,
		"stsToken":        &str,
		"configFile":      &configFile,
		"bucket":          &b,
		"allType":         &a,
		"multipart":       &m,
		"recursive":       &r,
		"force":           &f,
	}
	showElapse, err := cm.RunCommand(command, arg, options)
	return showElapse, err
}

func (s *OssutilCommandSuite) clearAllMultipartInBucket(bucket string, c *C) {

	_, e := s.RemoveWrapper("rm -afr", bucket, "", c)
	c.Assert(e, IsNil)
}

>>>>>>> 393f06a6
func (s *OssutilCommandSuite) TestRemoveObject(c *C) {
	bucket := bucketNameMB

	// put object
	object := "TestRemoveObject"
	s.putObject(bucket, object, uploadFileName, c)
	time.Sleep(2 * sleepTime)

	// list object
	objects := s.listObjects(bucket, object, "ls - ", c)
	c.Assert(len(objects), Equals, 1)
	c.Assert(objects[0], Equals, object)

	// remove object
	s.removeObjects(bucket, object, false, true, c)

	// list object
	objects = s.listObjects(bucket, object, "ls - ", c)
	c.Assert(len(objects), Equals, 0)
}

func (s *OssutilCommandSuite) TestRemoveObjects(c *C) {
	bucket := bucketNamePrefix + "rmb1"
	s.putBucket(bucket, c)
	time.Sleep(14 * time.Second)

	// put object
	num := 2
	objectNames := []string{}
	for i := 0; i < num; i++ {
		object := fmt.Sprintf("remove%d", i)
		s.putObject(bucket, object, uploadFileName, c)
		objectNames = append(objectNames, object)
	}
	time.Sleep(2 * sleepTime)

	command := "rm"
	args := []string{CloudURLToString(bucket, "")}
	str := ""
	ok := true
	options := OptionMapType{
		"endpoint":        &str,
		"accessKeyID":     &str,
		"accessKeySecret": &str,
		"stsToken":        &str,
		"configFile":      &configFile,
		"bucket":          &ok,
		"force":           &ok,
	}
	_, err := cm.RunCommand(command, args, options)
	c.Assert(err, NotNil)

	// list object
	objects := s.listObjects(bucket, "", "ls - ", c)
	c.Assert(len(objects), Equals, num)

	// "rm oss://bucket/ -r"
	// remove object
	s.removeObjects(bucket, "", true, false, c)

	objects = s.listObjects(bucket, "", "ls - ", c)
	c.Assert(len(objects), Equals, num)

	// "rm oss://bucket/prefix -r -f"
	// remove object
	s.removeObjects(bucket, "re", true, true, c)
	time.Sleep(3 * sleepTime)

	// list object
	objects = s.listObjects(bucket, "", "ls - ", c)
	c.Assert(len(objects), Equals, 0)

	//reput objects and delete bucket
	for i := 0; i < num; i++ {
		object := fmt.Sprintf("remove%d", i)
		s.putObject(bucket, object, uploadFileName, c)
	}

	// list buckets
	buckets := s.listBuckets(false, c)
	c.Assert(FindPos(bucket, buckets) != -1, Equals, true)

	// error remove bucket with config
	cfile := "ossutil_test.config_boto"
	data := fmt.Sprintf("[Credentials]\nendpoint=%s\naccessKeyID=%s\naccessKeySecret=%s\n[Bucket-Endpoint]\n%s=%s[Bucket-Cname]\n%s=%s", "abc", "def", "ghi", bucket, "abc", bucket, "abc")
	s.createFile(cfile, data, c)

	options = OptionMapType{
		"endpoint":        &str,
		"accessKeyID":     &str,
		"accessKeySecret": &str,
		"stsToken":        &str,
		"configFile":      &cfile,
		"recursive":       &ok,
		"bucket":          &ok,
		"force":           &ok,
	}
	showElapse, err := cm.RunCommand(command, args, options)
	c.Assert(err, NotNil)

	options = OptionMapType{
		"endpoint":        &endpoint,
		"accessKeyID":     &accessKeyID,
		"accessKeySecret": &accessKeySecret,
		"stsToken":        &str,
		"configFile":      &cfile,
		"recursive":       &ok,
		"bucket":          &ok,
		"force":           &ok,
	}
	showElapse, err = cm.RunCommand(command, args, options)
	c.Assert(err, IsNil)
	c.Assert(showElapse, Equals, true)

	_ = os.Remove(cfile)
	time.Sleep(2 * 7 * time.Second)

	// list buckets
	buckets = s.listBuckets(false, c)
	c.Assert(FindPos(bucket, buckets) == -1, Equals, true)
}

func (s *OssutilCommandSuite) TestRemoveObjectBucketOption(c *C) {
	bucket := bucketNameExist

	object := "test_object"
	command := "rm"
	args := []string{CloudURLToString(bucket, object)}
	str := ""
	ok := true
	options := OptionMapType{
		"endpoint":        &str,
		"accessKeyID":     &str,
		"accessKeySecret": &str,
		"stsToken":        &str,
		"configFile":      &configFile,
		"bucket":          &ok,
		"force":           &ok,
	}
	_, err := cm.RunCommand(command, args, options)
	c.Assert(err, NotNil)

	// list buckets
	buckets := s.listBuckets(false, c)
	c.Assert(FindPos(bucket, buckets) != -1, Equals, true)
}

func (s *OssutilCommandSuite) TestErrRemove(c *C) {
<<<<<<< HEAD
    bucket := bucketNameExist 

    showElapse, err := s.rawRemove([]string{"oss://"}, false, true, true)
    c.Assert(err, NotNil)
    c.Assert(showElapse, Equals, false)

    showElapse, err = s.rawRemove([]string{"./"}, false, true, true)
    c.Assert(err, NotNil)
    c.Assert(showElapse, Equals, false)

    showElapse, err = s.rawRemove([]string{CloudURLToString(bucket, "")}, false, true, false)
    c.Assert(err, NotNil)
    c.Assert(showElapse, Equals, false)

    showElapse, err = s.rawRemove([]string{"oss:///object"}, false, true, false)
    c.Assert(err, NotNil)
    c.Assert(showElapse, Equals, false)

    // remove bucket without force
    showElapse, err = s.rawRemove([]string{CloudURLToString(bucket, "")}, false, false, true)
    c.Assert(err, IsNil)
    c.Assert(showElapse, Equals, true)

    bucketStat := s.getStat(bucket, "", c)
    c.Assert(bucketStat[StatName], Equals, bucket)

    // batch delete not exist objects
    object := "batch_delete_notexst_object"
    showElapse, err = s.rawRemove([]string{CloudURLToString(bucket, object)}, true, true, false)
    c.Assert(err, IsNil)
    c.Assert(showElapse, Equals, true)

    // clear not exist bucket
    bucketName := bucketNamePrefix + "rmnotexist"
    showElapse, err = s.rawRemove([]string{CloudURLToString(bucketName, "")}, true, true, false)
    c.Assert(err, NotNil)
    c.Assert(showElapse, Equals, false)

    // test oss batch delete not exist objects
    objects := []string{}
    ossBucket, err := removeCommand.command.ossBucket(bucket)
    c.Assert(err, IsNil)
    num, err := removeCommand.ossBatchDeleteObjectsRetry(ossBucket, objects) 
    c.Assert(err, IsNil)
    c.Assert(num, Equals, 0)
=======
	bucket := bucketNameExist

	showElapse, err := s.rawRemove([]string{"oss://"}, false, true, true)
	c.Assert(err, NotNil)
	c.Assert(showElapse, Equals, false)

	showElapse, err = s.rawRemove([]string{"./"}, false, true, true)
	c.Assert(err, NotNil)
	c.Assert(showElapse, Equals, false)

	showElapse, err = s.rawRemove([]string{CloudURLToString(bucket, "")}, false, true, false)
	c.Assert(err, NotNil)
	c.Assert(showElapse, Equals, false)

	object := "/object"
	showElapse, err = s.rawRemove([]string{CloudURLToString(bucket, object)}, false, true, false)
	c.Assert(err, NotNil)
	c.Assert(showElapse, Equals, false)

	showElapse, err = s.rawRemove([]string{CloudURLToString(bucket, "")}, false, false, true)
	c.Assert(err, IsNil)
	c.Assert(showElapse, Equals, true)

	bucketStat := s.getStat(bucket, "", c)
	c.Assert(bucketStat[StatName], Equals, bucket)

	// batch delete not exist objects
	showElapse, err = s.rawRemove([]string{CloudURLToString(bucket, object)}, true, true, false)
	c.Assert(err, NotNil)
	c.Assert(showElapse, Equals, false)

	// clear not exist bucket
	bucketName := bucketNamePrefix + "rmnotexist"
	showElapse, err = s.rawRemove([]string{CloudURLToString(bucketName, "")}, true, true, false)
	c.Assert(err, NotNil)
	c.Assert(showElapse, Equals, false)
>>>>>>> 393f06a6
}

func (s *OssutilCommandSuite) TestErrDeleteObject(c *C) {
	bucketName := bucketNameNotExist

	bucket, err := removeCommand.command.ossBucket(bucketName)
	c.Assert(err, IsNil)

	object := "object"
	err = removeCommand.ossDeleteObjectRetry(bucket, object)
	c.Assert(err, NotNil)

	_, err = removeCommand.ossBatchDeleteObjectsRetry(bucket, []string{object})
	c.Assert(err, NotNil)
}

func (s *OssutilCommandSuite) TestAllTypeObject(c *C) {
	bucketName := bucketNameMB

	s.clearAllMultipartInBucket(bucketName, c)

	normal_object := "TestAllTypeObject"
	s.putObject(bucketName, normal_object, uploadFileName, c)
	time.Sleep(2 * sleepTime)

	object := "TestMultipartObjectRm"
	s.putObject(bucketName, object, uploadFileName, c)
	time.Sleep(2 * sleepTime)

	objects := s.listObjects(bucketName, object, "ls - ", c)
	c.Assert(len(objects), Equals, 1)
	c.Assert(objects[0], Equals, object)

	bucket, err := copyCommand.command.ossBucket(bucketName)
	for i := 0; i < 20; i++ {
		_, err = bucket.InitiateMultipartUpload(object)
		c.Assert(err, IsNil)
	}

	lmr, e := bucket.ListMultipartUploads(oss.Prefix(object))
	c.Assert(e, IsNil)
	c.Assert(len(lmr.Uploads), Equals, 20)

	_, e = s.RemoveWrapper("rm -arf", bucketName, object, c)
	c.Assert(e, IsNil)

	lmr, e = bucket.ListMultipartUploads(oss.Prefix(object))
	c.Assert(e, IsNil)
	c.Assert(len(lmr.Uploads), Equals, 0)

	// list normal_object
	objects = s.listObjects(bucketName, normal_object, "ls - ", c)
	c.Assert(len(objects), Equals, 1)
	c.Assert(objects[0], Equals, normal_object)
}

func (s *OssutilCommandSuite) TestMultipartUpload(c *C) {
	bucketName := bucketNameMB

	s.clearAllMultipartInBucket(bucketName, c)

	// put object
	object := "TestMultipartObject"
	s.putObject(bucketName, object, uploadFileName, c)
	time.Sleep(2 * sleepTime)

	// list object
	objects := s.listObjects(bucketName, object, "ls - ", c)
	c.Assert(len(objects), Equals, 1)
	c.Assert(objects[0], Equals, object)

	bucket, err := copyCommand.command.ossBucket(bucketName)
	for i := 0; i < 20; i++ {
		_, err = bucket.InitiateMultipartUpload(object)
		c.Assert(err, IsNil)
	}

	lmr, e := bucket.ListMultipartUploads(oss.Prefix(object))
	c.Assert(e, IsNil)
	c.Assert(len(lmr.Uploads), Equals, 20)

	_, e = s.RemoveWrapper("rm -mrf", bucketName, object, c)
	c.Assert(e, IsNil)

	lmr, e = bucket.ListMultipartUploads(oss.Prefix(object))
	c.Assert(e, IsNil)
	c.Assert(len(lmr.Uploads), Equals, 0)

	obj := "TestMultipartObjectUploads"
	s.putObject(bucketName, obj, uploadFileName, c)
	time.Sleep(4 * sleepTime)

	for i := 0; i < 20; i++ {
		_, err = bucket.InitiateMultipartUpload(obj)
		c.Assert(err, IsNil)
	}
	_, e = s.RemoveWrapper("rm -mrf", bucketName, "", c)
	c.Assert(e, IsNil)
	c.Assert(len(lmr.Uploads), Equals, 0)
}

func (s *OssutilCommandSuite) TestMultipartUpload_Prefix(c *C) {
	bucketName := bucketNameMB
	bucket, err := copyCommand.command.ossBucket(bucketName)
	c.Assert(err, IsNil)

	s.clearAllMultipartInBucket(bucketName, c)

	object := "TestMultipartObject"
	s.putObject(bucketName, object, uploadFileName, c)
	time.Sleep(2 * sleepTime)

	object1 := "TestMultipartObject" + "prefix"
	s.putObject(bucketName, object1, uploadFileName, c)
	time.Sleep(2 * sleepTime)

	object2 := "TestMultipartObject" + "/dir/test"
	s.putObject(bucketName, object2, uploadFileName, c)
	time.Sleep(2 * sleepTime)

	// list object
	objects := s.listObjects(bucketName, object, "ls - ", c)
	c.Assert(len(objects), Equals, 3)

	for i := 0; i < 20; i++ {
		_, err = bucket.InitiateMultipartUpload(object)
		c.Assert(err, IsNil)
	}

	for i := 0; i < 20; i++ {
		_, err = bucket.InitiateMultipartUpload(object1)
		c.Assert(err, IsNil)
	}

	for i := 0; i < 20; i++ {
		_, err = bucket.InitiateMultipartUpload(object2)
		c.Assert(err, IsNil)
	}

	lmr, e := bucket.ListMultipartUploads(oss.Prefix(object))
	c.Assert(e, IsNil)
	c.Assert(len(lmr.Uploads), Equals, 20*3)

	_, e = s.RemoveWrapper("rm -mrf", bucketName, "", c)
	c.Assert(e, IsNil)

	lmr, e = bucket.ListMultipartUploads(oss.Prefix(object))
	c.Assert(e, IsNil)
	c.Assert(len(lmr.Uploads), Equals, 0)
}

func (s *OssutilCommandSuite) TestMultipartError(c *C) {
	bucketName := bucketNameMB
	object := "TestMultipartError"

	_, e := s.RemoveWrapper("rm -mb", bucketName, object, c)
	c.Assert(e, NotNil)

	_, e = s.RemoveWrapper("rm -mf", bucketName, "", c)
	c.Assert(e, NotNil)
}

func (s *OssutilCommandSuite) TestAllTypeError(c *C) {
	bucketName := bucketNameMB
	object := "random"

	_, e := s.RemoveWrapper("rm -ab", bucketName, object, c)
	c.Assert(e, NotNil)
}<|MERGE_RESOLUTION|>--- conflicted
+++ resolved
@@ -3,75 +3,13 @@
 import (
 	"fmt"
 	"os"
-	"strings"
+	//"strings"
 	"time"
 
 	oss "github.com/aliyun/aliyun-oss-go-sdk/oss"
 	. "gopkg.in/check.v1"
 )
 
-<<<<<<< HEAD
-=======
-func (s *OssutilCommandSuite) rawRemove(args []string, recursive, force, bucket bool) (bool, error) {
-	command := "rm"
-	str := ""
-	options := OptionMapType{
-		"endpoint":        &str,
-		"accessKeyID":     &str,
-		"accessKeySecret": &str,
-		"stsToken":        &str,
-		"configFile":      &configFile,
-		"recursive":       &recursive,
-		"force":           &force,
-		"bucket":          &bucket,
-	}
-	showElapse, err := cm.RunCommand(command, args, options)
-	return showElapse, err
-}
-
-func (s *OssutilCommandSuite) RemoveWrapper(cmdline string, bucket string, object string, c *C) (bool, error) {
-	array := strings.Split(cmdline, " ")
-	if len(array) < 2 {
-		return false, fmt.Errorf("rm test wrong cmdline given")
-	}
-
-	parameter := strings.Split(array[1], "-")
-	if len(parameter) < 2 {
-		return false, fmt.Errorf("rm test wrong cmdline given")
-	}
-
-	command := array[0]
-	a := strings.Contains(parameter[1], "a")
-	m := strings.Contains(parameter[1], "m")
-	b := strings.Contains(parameter[1], "b")
-	r := strings.Contains(parameter[1], "r")
-	f := strings.Contains(parameter[1], "f")
-
-	arg := []string{CloudURLToString(bucket, object)}
-	str := ""
-	options := OptionMapType{
-		"endpoint":        &str,
-		"accessKeyID":     &str,
-		"accessKeySecret": &str,
-		"stsToken":        &str,
-		"configFile":      &configFile,
-		"bucket":          &b,
-		"allType":         &a,
-		"multipart":       &m,
-		"recursive":       &r,
-		"force":           &f,
-	}
-	showElapse, err := cm.RunCommand(command, arg, options)
-	return showElapse, err
-}
-
-func (s *OssutilCommandSuite) clearAllMultipartInBucket(bucket string, c *C) {
-
-	_, e := s.RemoveWrapper("rm -afr", bucket, "", c)
-	c.Assert(e, IsNil)
-}
-
->>>>>>> 393f06a6
 func (s *OssutilCommandSuite) TestRemoveObject(c *C) {
 	bucket := bucketNameMB
 
@@ -220,34 +158,33 @@
 }
 
 func (s *OssutilCommandSuite) TestErrRemove(c *C) {
-<<<<<<< HEAD
-    bucket := bucketNameExist 
-
-    showElapse, err := s.rawRemove([]string{"oss://"}, false, true, true)
-    c.Assert(err, NotNil)
-    c.Assert(showElapse, Equals, false)
-
-    showElapse, err = s.rawRemove([]string{"./"}, false, true, true)
-    c.Assert(err, NotNil)
-    c.Assert(showElapse, Equals, false)
-
-    showElapse, err = s.rawRemove([]string{CloudURLToString(bucket, "")}, false, true, false)
-    c.Assert(err, NotNil)
-    c.Assert(showElapse, Equals, false)
+	bucket := bucketNameExist
+
+	showElapse, err := s.rawRemove([]string{"oss://"}, false, true, true)
+	c.Assert(err, NotNil)
+	c.Assert(showElapse, Equals, false)
+
+	showElapse, err = s.rawRemove([]string{"./"}, false, true, true)
+	c.Assert(err, NotNil)
+	c.Assert(showElapse, Equals, false)
+
+	showElapse, err = s.rawRemove([]string{CloudURLToString(bucket, "")}, false, true, false)
+	c.Assert(err, NotNil)
+	c.Assert(showElapse, Equals, false)
 
     showElapse, err = s.rawRemove([]string{"oss:///object"}, false, true, false)
     c.Assert(err, NotNil)
     c.Assert(showElapse, Equals, false)
 
     // remove bucket without force
-    showElapse, err = s.rawRemove([]string{CloudURLToString(bucket, "")}, false, false, true)
-    c.Assert(err, IsNil)
-    c.Assert(showElapse, Equals, true)
-
-    bucketStat := s.getStat(bucket, "", c)
-    c.Assert(bucketStat[StatName], Equals, bucket)
-
-    // batch delete not exist objects
+	showElapse, err = s.rawRemove([]string{CloudURLToString(bucket, "")}, false, false, true)
+	c.Assert(err, IsNil)
+	c.Assert(showElapse, Equals, true)
+
+	bucketStat := s.getStat(bucket, "", c)
+	c.Assert(bucketStat[StatName], Equals, bucket)
+
+	// batch delete not exist objects
     object := "batch_delete_notexst_object"
     showElapse, err = s.rawRemove([]string{CloudURLToString(bucket, object)}, true, true, false)
     c.Assert(err, IsNil)
@@ -266,44 +203,6 @@
     num, err := removeCommand.ossBatchDeleteObjectsRetry(ossBucket, objects) 
     c.Assert(err, IsNil)
     c.Assert(num, Equals, 0)
-=======
-	bucket := bucketNameExist
-
-	showElapse, err := s.rawRemove([]string{"oss://"}, false, true, true)
-	c.Assert(err, NotNil)
-	c.Assert(showElapse, Equals, false)
-
-	showElapse, err = s.rawRemove([]string{"./"}, false, true, true)
-	c.Assert(err, NotNil)
-	c.Assert(showElapse, Equals, false)
-
-	showElapse, err = s.rawRemove([]string{CloudURLToString(bucket, "")}, false, true, false)
-	c.Assert(err, NotNil)
-	c.Assert(showElapse, Equals, false)
-
-	object := "/object"
-	showElapse, err = s.rawRemove([]string{CloudURLToString(bucket, object)}, false, true, false)
-	c.Assert(err, NotNil)
-	c.Assert(showElapse, Equals, false)
-
-	showElapse, err = s.rawRemove([]string{CloudURLToString(bucket, "")}, false, false, true)
-	c.Assert(err, IsNil)
-	c.Assert(showElapse, Equals, true)
-
-	bucketStat := s.getStat(bucket, "", c)
-	c.Assert(bucketStat[StatName], Equals, bucket)
-
-	// batch delete not exist objects
-	showElapse, err = s.rawRemove([]string{CloudURLToString(bucket, object)}, true, true, false)
-	c.Assert(err, NotNil)
-	c.Assert(showElapse, Equals, false)
-
-	// clear not exist bucket
-	bucketName := bucketNamePrefix + "rmnotexist"
-	showElapse, err = s.rawRemove([]string{CloudURLToString(bucketName, "")}, true, true, false)
-	c.Assert(err, NotNil)
-	c.Assert(showElapse, Equals, false)
->>>>>>> 393f06a6
 }
 
 func (s *OssutilCommandSuite) TestErrDeleteObject(c *C) {
@@ -347,7 +246,7 @@
 	c.Assert(e, IsNil)
 	c.Assert(len(lmr.Uploads), Equals, 20)
 
-	_, e = s.RemoveWrapper("rm -arf", bucketName, object, c)
+	_, e = s.removeWrapper("rm -arf", bucketName, object, c)
 	c.Assert(e, IsNil)
 
 	lmr, e = bucket.ListMultipartUploads(oss.Prefix(object))
@@ -385,7 +284,7 @@
 	c.Assert(e, IsNil)
 	c.Assert(len(lmr.Uploads), Equals, 20)
 
-	_, e = s.RemoveWrapper("rm -mrf", bucketName, object, c)
+	_, e = s.removeWrapper("rm -mrf", bucketName, object, c)
 	c.Assert(e, IsNil)
 
 	lmr, e = bucket.ListMultipartUploads(oss.Prefix(object))
@@ -400,7 +299,7 @@
 		_, err = bucket.InitiateMultipartUpload(obj)
 		c.Assert(err, IsNil)
 	}
-	_, e = s.RemoveWrapper("rm -mrf", bucketName, "", c)
+	_, e = s.removeWrapper("rm -mrf", bucketName, "", c)
 	c.Assert(e, IsNil)
 	c.Assert(len(lmr.Uploads), Equals, 0)
 }
@@ -447,7 +346,7 @@
 	c.Assert(e, IsNil)
 	c.Assert(len(lmr.Uploads), Equals, 20*3)
 
-	_, e = s.RemoveWrapper("rm -mrf", bucketName, "", c)
+	_, e = s.removeWrapper("rm -mrf", bucketName, "", c)
 	c.Assert(e, IsNil)
 
 	lmr, e = bucket.ListMultipartUploads(oss.Prefix(object))
@@ -459,10 +358,10 @@
 	bucketName := bucketNameMB
 	object := "TestMultipartError"
 
-	_, e := s.RemoveWrapper("rm -mb", bucketName, object, c)
+	_, e := s.removeWrapper("rm -mb", bucketName, object, c)
 	c.Assert(e, NotNil)
 
-	_, e = s.RemoveWrapper("rm -mf", bucketName, "", c)
+	_, e = s.removeWrapper("rm -mf", bucketName, "", c)
 	c.Assert(e, NotNil)
 }
 
@@ -470,6 +369,6 @@
 	bucketName := bucketNameMB
 	object := "random"
 
-	_, e := s.RemoveWrapper("rm -ab", bucketName, object, c)
+	_, e := s.removeWrapper("rm -ab", bucketName, object, c)
 	c.Assert(e, NotNil)
 }