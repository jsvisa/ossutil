package lib

<<<<<<< HEAD
import (
    "os"
)

// all supported options of ossutil 
=======
// all supported options of ossutil
>>>>>>> 393f06a6
const (
	OptionConfigFile       string = "configFile"
	OptionEndpoint                = "endpoint"
	OptionAccessKeyID             = "accessKeyID"
	OptionAccessKeySecret         = "accessKeySecret"
	OptionSTSToken                = "stsToken"
	OptionACL                     = "acl"
	OptionShortFormat             = "shortFormat"
	OptionDirectory               = "directory"
	OptionMultipart               = "multipart"
	OptionAllType                 = "allType"
	OptionRecursion               = "recursive"
	OptionBucket                  = "bucket"
	OptionForce                   = "force"
	OptionUpdate                  = "update"
	OptionDelete                  = "delete"
    OptionContinue                = "continue"
    OptionOutputDir               = "outputDir"
	OptionBigFileThreshold        = "bigfileThreshold"
	OptionCheckpointDir           = "checkpointDir"
    OptionSnapshotPath            = "snapshotPath"
	OptionRetryTimes              = "retryTimes"
	OptionRoutines                = "routines"
	OptionParallel                = "parallel"
	OptionLanguage                = "language"
	OptionHashType                = "hashType"
	OptionVersion                 = "version"
)

// the elements show in stat object
const (
	StatName             string = "Name"
	StatLocation                = "Location"
	StatCreationDate            = "CreationDate"
	StatExtranetEndpoint        = "ExtranetEndpoint"
	StatIntranetEndpoint        = "IntranetEndpoint"
	StatACL                     = "ACL"
	StatOwner                   = "Owner"
	StatLastModified            = "Last-Modified"
	StatContentMD5              = "Content-Md5"
	StatCRC64                   = "X-Oss-Hash-Crc64ecma"
)

// the elements show in hash file
const (
	HashCRC64      = "CRC64-ECMA"
	HashMD5        = "MD5"
	HashContentMD5 = "Content-MD5"
)

const (
	updateEndpoint       string = "oss-cn-hangzhou.aliyuncs.com"
	updateBucket                = "ossutil-version-update"
	updateVersionObject         = "ossutilversion"
	updateBinaryLinux           = "ossutil"
	updateBinaryWindow32        = "ossutil32.exe"
	updateBinaryWindow64        = "ossutil64.exe"
	updateBinaryMac64           = "ossutilmac64"
	updateTmpVersionFile        = ".ossutil_tmp_vsersion"
)

// global public variable
const (
<<<<<<< HEAD
	Package                         string = "ossutil"
	ChannelBuf                      int    = 1000
	Version                         string = "1.0.0.Beta1"
	DefaultEndpoint                 string = "oss.aliyuncs.com"
	DefaultLanguage                        = "CH"
    EnglishLanguage                        = "EN"
	Scheme                          string = "oss"
    DefaultConfigFile                      = "~" + string(os.PathSeparator) +".ossutilconfig"
	MaxUint                                = ^uint(0)
	MaxInt                                 = int(MaxUint >> 1)
	MaxUint64                              = ^uint64(0)
	MaxInt64                               = int64(MaxUint64 >> 1)
    ReportPrefix                           = "ossutil_report_"
    ReportSuffix                           = ".report"
    DefaultOutputDir                       = "ossutil_output"
	CheckpointDir                          = ".ossutil_checkpoint"
	CheckpointSep                          = "---"
    SnapshotConnector                      = "==>"
    SnapshotSep                            = "#"
	MaxPartNum                             = 10000
	MaxIdealPartNum                        = MaxPartNum / 10
	MinIdealPartNum                        = MaxPartNum / 500
	MaxIdealPartSize                       = 524288000
	MinIdealPartSize                       = 1048576
	DefaultBigFileThreshold                = 104857600 
	MaxBigFileThreshold                    = MaxInt64
	MinBigFileThreshold                    = 0
	RetryTimes                      int    = 3
	MaxRetryTimes                   int64  = 500
	MinRetryTimes                   int64  = 1
	Routines                        int    = 5
	MaxRoutines                     int64  = 100
	MinRoutines                     int64  = 1
	MaxParallel                     int64  = 100
	MinParallel                     int64  = 1
	DefaultHashType                 string = "crc64"
	MD5HashType                     string = "md5"
    LogFilePrefix                          = "ossutil_log_"
=======
	Package             string = "ossutil"
	ChannelBuf          int    = 1000
	Version             string = "1.0.0.Beta1"
	DefaultEndpoint     string = "oss.aliyuncs.com"
	DefaultLanguage            = "CH"
	EnglishLanguage            = "EN"
	Scheme              string = "oss"
	DefaultConfigFile          = "~/.ossutilconfig"
	MaxUint                    = ^uint(0)
	MaxInt                     = int(MaxUint >> 1)
	MaxUint64                  = ^uint64(0)
	MaxInt64                   = int64(MaxUint64 >> 1)
	CheckpointDir              = ".ossutil_checkpoint"
	CheckpointSep              = "---"
	MaxPartNum                 = 10000
	MaxIdealPartNum            = MaxPartNum / 20
	MinIdealPartNum            = MaxPartNum / 500
	MaxIdealPartSize           = 524288000
	MinIdealPartSize           = 10485760
	BigFileThreshold           = 524288000
	MaxBigFileThreshold        = MaxInt64
	MinBigFileThreshold        = 0
	RetryTimes          int    = 3
	MaxRetryTimes       int64  = 500
	MinRetryTimes       int64  = 1
	Routines            int    = 3
	MaxRoutines         int64  = 32
	MinRoutines         int64  = 1
	MaxParallel         int64  = 32
	MinParallel         int64  = 1
	DefaultHashType     string = "crc64"
	MD5HashType         string = "md5"
)

const (
	RmObject    = "removeObject"
	RmMultipart = "removeMultipart"
	RmBucket    = "removeBucket"
)

const (
	AllTypeBit   = 0x0001
	ObjectBit    = 0x0010
	MultipartBit = 0x0100
>>>>>>> 393f06a6
)<|MERGE_RESOLUTION|>--- conflicted
+++ resolved
@@ -1,25 +1,21 @@
 package lib
 
-<<<<<<< HEAD
 import (
     "os"
 )
 
 // all supported options of ossutil 
-=======
-// all supported options of ossutil
->>>>>>> 393f06a6
 const (
 	OptionConfigFile       string = "configFile"
 	OptionEndpoint                = "endpoint"
 	OptionAccessKeyID             = "accessKeyID"
 	OptionAccessKeySecret         = "accessKeySecret"
 	OptionSTSToken                = "stsToken"
-	OptionACL                     = "acl"
+    OptionACL                     = "acl"
 	OptionShortFormat             = "shortFormat"
 	OptionDirectory               = "directory"
-	OptionMultipart               = "multipart"
-	OptionAllType                 = "allType"
+    OptionMultipart               = "multipart"
+    OptionAllType                 = "allType"
 	OptionRecursion               = "recursive"
 	OptionBucket                  = "bucket"
 	OptionForce                   = "force"
@@ -33,46 +29,45 @@
 	OptionRetryTimes              = "retryTimes"
 	OptionRoutines                = "routines"
 	OptionParallel                = "parallel"
-	OptionLanguage                = "language"
-	OptionHashType                = "hashType"
+    OptionLanguage                = "language"
+    OptionHashType                = "hashType"
 	OptionVersion                 = "version"
 )
 
 // the elements show in stat object
 const (
-	StatName             string = "Name"
-	StatLocation                = "Location"
-	StatCreationDate            = "CreationDate"
-	StatExtranetEndpoint        = "ExtranetEndpoint"
-	StatIntranetEndpoint        = "IntranetEndpoint"
-	StatACL                     = "ACL"
-	StatOwner                   = "Owner"
-	StatLastModified            = "Last-Modified"
-	StatContentMD5              = "Content-Md5"
-	StatCRC64                   = "X-Oss-Hash-Crc64ecma"
+    StatName                string = "Name"
+    StatLocation                   = "Location"
+    StatCreationDate               = "CreationDate"  
+    StatExtranetEndpoint           = "ExtranetEndpoint"
+    StatIntranetEndpoint           = "IntranetEndpoint"
+    StatACL                        = "ACL"
+    StatOwner                      = "Owner"
+    StatLastModified               = "Last-Modified"
+    StatContentMD5                 = "Content-Md5"
+    StatCRC64                      = "X-Oss-Hash-Crc64ecma"
 )
 
 // the elements show in hash file
 const (
-	HashCRC64      = "CRC64-ECMA"
-	HashMD5        = "MD5"
-	HashContentMD5 = "Content-MD5"
+    HashCRC64                   = "CRC64-ECMA"
+    HashMD5                     = "MD5"  
+    HashContentMD5              = "Content-MD5"
 )
 
 const (
-	updateEndpoint       string = "oss-cn-hangzhou.aliyuncs.com"
-	updateBucket                = "ossutil-version-update"
-	updateVersionObject         = "ossutilversion"
-	updateBinaryLinux           = "ossutil"
-	updateBinaryWindow32        = "ossutil32.exe"
-	updateBinaryWindow64        = "ossutil64.exe"
-	updateBinaryMac64           = "ossutilmac64"
-	updateTmpVersionFile        = ".ossutil_tmp_vsersion"
+    updateEndpoint      string = "oss-cn-hangzhou.aliyuncs.com"
+    updateBucket               = "ossutil-version-update"
+    updateVersionObject        = "ossutilversion"         
+    updateBinaryLinux          = "ossutil"
+    updateBinaryWindow32       = "ossutil32.exe"
+    updateBinaryWindow64       = "ossutil64.exe"
+    updateBinaryMac64          = "ossutilmac64"
+    updateTmpVersionFile       = ".ossutil_tmp_vsersion"
 )
 
 // global public variable
 const (
-<<<<<<< HEAD
 	Package                         string = "ossutil"
 	ChannelBuf                      int    = 1000
 	Version                         string = "1.0.0.Beta1"
@@ -111,50 +106,11 @@
 	DefaultHashType                 string = "crc64"
 	MD5HashType                     string = "md5"
     LogFilePrefix                          = "ossutil_log_"
-=======
-	Package             string = "ossutil"
-	ChannelBuf          int    = 1000
-	Version             string = "1.0.0.Beta1"
-	DefaultEndpoint     string = "oss.aliyuncs.com"
-	DefaultLanguage            = "CH"
-	EnglishLanguage            = "EN"
-	Scheme              string = "oss"
-	DefaultConfigFile          = "~/.ossutilconfig"
-	MaxUint                    = ^uint(0)
-	MaxInt                     = int(MaxUint >> 1)
-	MaxUint64                  = ^uint64(0)
-	MaxInt64                   = int64(MaxUint64 >> 1)
-	CheckpointDir              = ".ossutil_checkpoint"
-	CheckpointSep              = "---"
-	MaxPartNum                 = 10000
-	MaxIdealPartNum            = MaxPartNum / 20
-	MinIdealPartNum            = MaxPartNum / 500
-	MaxIdealPartSize           = 524288000
-	MinIdealPartSize           = 10485760
-	BigFileThreshold           = 524288000
-	MaxBigFileThreshold        = MaxInt64
-	MinBigFileThreshold        = 0
-	RetryTimes          int    = 3
-	MaxRetryTimes       int64  = 500
-	MinRetryTimes       int64  = 1
-	Routines            int    = 3
-	MaxRoutines         int64  = 32
-	MinRoutines         int64  = 1
-	MaxParallel         int64  = 32
-	MinParallel         int64  = 1
-	DefaultHashType     string = "crc64"
-	MD5HashType         string = "md5"
 )
 
 const (
-	RmObject    = "removeObject"
-	RmMultipart = "removeMultipart"
-	RmBucket    = "removeBucket"
+    objectType          = 0x00000001
+    multipartType       = 0x00000010
+    allType             = objectType | multipartType // marker for objects 
+    bucketType          = 0x10000000
 )
-
-const (
-	AllTypeBit   = 0x0001
-	ObjectBit    = 0x0010
-	MultipartBit = 0x0100
->>>>>>> 393f06a6
-)