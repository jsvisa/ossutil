package lib

import (
	"fmt"
	oss "github.com/aliyun/aliyun-oss-go-sdk/oss"
	"net/http"
	"strconv"
	"strings"
)

// group spec text of all commands
const (
	GroupTypeNormalCommand string = "\nCommands:\n"

	GroupTypeAdditionalCommand string = "\nAdditional Commands:\n"

	GroupTypeDeprecatedCommand string = "\nDeprecated Commands:\n"
)

// CommandGroups is the array of all group types
var CommandGroups = []string{
	GroupTypeNormalCommand,
	GroupTypeAdditionalCommand,
	GroupTypeDeprecatedCommand,
}

// SpecText is the spec text of a command
type SpecText struct {
	synopsisText   string
	paramText      string
	syntaxText     string
	detailHelpText string
	sampleText     string
}

// Command contains all elements of a command, it's the base class of all commands
type Command struct {
	name             string
	nameAlias        []string
	minArgc          int
	maxArgc          int
	specChinese      SpecText
	specEnglish      SpecText
	validOptionNames []string
	group            string
	args             []string
	options          OptionMapType
	configOptions    OptionMapType
}

// Commander is the interface of all commands
type Commander interface {
	RunCommand() error
	Init(args []string, options OptionMapType) error
}

// RewriteLoadConfiger is the interface for those commands, which do not need to load config, or have other action
type RewriteLoadConfiger interface {
	rewriteLoadConfig(string) error
}

// RewriteAssembleOptioner is the interface for those commands, which do not need to assemble options
type RewriteAssembleOptioner interface {
	rewriteAssembleOptions()
}

// Init is the common functions for all commands, they use Init to initialize itself
func (cmd *Command) Init(args []string, options OptionMapType, cmder interface{}) error {
	cmd.args = args
	cmd.options = options
	cmd.configOptions = OptionMapType{}

	if err := cmd.checkArgs(); err != nil {
		return err
	}

	val, _ := GetString(OptionConfigFile, cmd.options)
	if err := cmd.loadConfig(val, cmder); err != nil {
		return err
	}

	if err := cmd.checkOptions(); err != nil {
		return err
	}

	cmd.assembleOptions(cmder)
	return nil
}

func (cmd *Command) checkArgs() error {
	str := ""
	if cmd.minArgc > 1 {
		str = "s"
	}
	if len(cmd.args) < cmd.minArgc {
		msg := fmt.Sprintf("the command needs at least %d argument%s", cmd.minArgc, str)
		return CommandError{cmd.name, msg}
	}

	str = ""
	if cmd.minArgc > 1 {
		str = "s"
	}

	if len(cmd.args) > cmd.maxArgc {
		msg := fmt.Sprintf("the command needs at most %d argument%s", cmd.maxArgc, str)
		return CommandError{cmd.name, msg}
	}
	return nil
}

func (cmd *Command) loadConfig(configFile string, cmder interface{}) error {
	if cmdder, ok := cmder.(RewriteLoadConfiger); ok {
		return cmdder.rewriteLoadConfig(configFile)
	}
	var err error
	if cmd.configOptions, err = LoadConfig(configFile); err != nil {
		return err
	}
	return nil
}

func (cmd *Command) checkOptions() error {
	for name := range cmd.options {
		msg := fmt.Sprintf("the command does not support option: \"%s\"", name)
		switch OptionMap[name].optionType {
		case OptionTypeFlagTrue:
			if val, _ := GetBool(name, cmd.options); val {
				if FindPos(name, cmd.validOptionNames) == -1 {
					return CommandError{cmd.name, msg}
				}
			}
		default:
			if val, _ := GetString(name, cmd.options); val != "" {
				if FindPos(name, cmd.validOptionNames) == -1 {
					return CommandError{cmd.name, msg}
				}
			}
		}
	}
	return nil
}

func (cmd *Command) assembleOptions(cmder interface{}) {
	if cmdder, ok := cmder.(RewriteAssembleOptioner); ok {
		cmdder.rewriteAssembleOptions()
		return
	}

	for name, option := range cmd.configOptions {
		if _, ok := cmd.options[name]; ok {
			if OptionMap[name].optionType != OptionTypeFlagTrue {
				if val, _ := GetString(name, cmd.options); val == "" {
					opval := option.(string)
					cmd.options[name] = &opval
					delete(cmd.configOptions, name)
				} else if name == OptionEndpoint {
					delete(cmd.configOptions, BucketCnameSection)
					delete(cmd.configOptions, BucketEndpointSection)
				}
			}
		}
	}

	for name := range cmd.options {
		if OptionMap[name].def != "" {
			switch OptionMap[name].optionType {
			case OptionTypeInt64:
				if val, _ := GetString(name, cmd.options); val == "" {
					def, _ := strconv.ParseInt(OptionMap[name].def, 10, 64)
					cmd.options[name] = &def
				}
			case OptionTypeAlternative:
				fallthrough
			case OptionTypeString:
				if val, _ := GetString(name, cmd.options); val == "" {
					def := OptionMap[name].def
					cmd.options[name] = &def
				}
			}
		}
	}
}

// FormatHelper is the interface for all commands to format spec information
type FormatHelper interface {
	formatHelpForWhole() string
	formatIndependHelp() string
}

func (cmd *Command) formatHelpForWhole() string {
	formatStr := "  %-" + strconv.Itoa(MaxCommandNameLen) + "s%s\n%s%s%s\n"
	spec := cmd.getSpecText()
	return fmt.Sprintf(formatStr, cmd.name, spec.paramText, FormatTAB, FormatTAB, spec.synopsisText)
}

func (cmd *Command) getSpecText() SpecText {
	val, _ := GetString(OptionLanguage, helpCommand.command.options)
	switch strings.ToLower(val) {
	case LEnglishLanguage:
		return cmd.specEnglish
	default:
		return cmd.specChinese
	}
}

func (cmd *Command) formatIndependHelp() string {
	spec := cmd.getSpecText()
	text := fmt.Sprintf("SYNOPSIS\n\n%s%s\n", FormatTAB, strings.TrimSpace(spec.synopsisText))
	if spec.syntaxText != "" {
		text += fmt.Sprintf("\nSYNTAX\n\n%s%s\n", FormatTAB, strings.TrimSpace(spec.syntaxText))
	}
	if spec.detailHelpText != "" {
		text += fmt.Sprintf("\nDETAIL DESCRIPTION\n\n%s%s\n", FormatTAB, strings.TrimSpace(spec.detailHelpText))
	}
	if spec.sampleText != "" {
		text += fmt.Sprintf("\nSAMPLE\n\n%s%s\n", FormatTAB, strings.TrimSpace(spec.sampleText))
	}
	if len(cmd.validOptionNames) != 0 {
		text += fmt.Sprintf("\nOPTIONS\n\n%s\n", cmd.formatOptionsHelp(cmd.validOptionNames))
	}
	return text
}

func (cmd *Command) formatOptionsHelp(validOptionNames []string) string {
	text := ""
	for _, optionName := range validOptionNames {
		if option, ok := OptionMap[optionName]; ok {
			text += cmd.formatOption(option)
		}
	}
	return text
}

func (cmd *Command) formatOption(option Option) string {
	text := FormatTAB
	if option.name != "" {
		text += option.name
		if option.def != "" {
			text += " " + option.def
		}
	}

	if option.name != "" && option.nameAlias != "" {
		text += ", "
	}

	if option.nameAlias != "" {
		text += option.nameAlias
		if option.def != "" {
			text += fmt.Sprintf("=%s", option.def)
		}
	}

	val, _ := GetString(OptionLanguage, helpCommand.command.options)
	val = strings.ToLower(val)
	opHelp := option.getHelp(val)
	if opHelp != "" {
		text += fmt.Sprintf("\n%s%s%s\n\n", FormatTAB, FormatTAB, opHelp)
	}

	return text
}

// OSS common function
// get oss client according to bucket(if bucket not empty)
func (cmd *Command) ossClient(bucket string) (*oss.Client, error) {
	endpoint, isCname := cmd.getEndpoint(bucket)
	accessKeyID, _ := GetString(OptionAccessKeyID, cmd.options)
	accessKeySecret, _ := GetString(OptionAccessKeySecret, cmd.options)
	stsToken, _ := GetString(OptionSTSToken, cmd.options)
	client, err := oss.New(endpoint, accessKeyID, accessKeySecret, oss.UseCname(isCname), oss.SecurityToken(stsToken), oss.UserAgent(getUserAgent()), oss.Timeout(120, 1200), oss.EnableCRC(true))
	if err != nil {
		return nil, err
	}
	return client, nil
}

func (cmd *Command) getEndpoint(bucket string) (string, bool) {
	if cnameMap, ok := cmd.configOptions[BucketCnameSection]; ok {
		if endpoint, ok := cnameMap.(map[string]string)[bucket]; ok {
			return endpoint, true
		}
	}

	if eMap, ok := cmd.configOptions[BucketEndpointSection]; ok {
		if endpoint, ok := eMap.(map[string]string)[bucket]; ok {
			return endpoint, false
		}
	}

	endpoint, _ := GetString(OptionEndpoint, cmd.options)
	return endpoint, false
}

// get oss operable bucket
func (cmd *Command) ossBucket(bucketName string) (*oss.Bucket, error) {
	client, err := cmd.ossClient(bucketName)
	if err != nil {
		return nil, err
	}

	bucket, err := client.Bucket(bucketName)
	if err != nil {
		return nil, err
	}
	return bucket, nil
}

func (cmd *Command) ossListObjectsRetry(bucket *oss.Bucket, options ...oss.Option) (oss.ListObjectsResult, error) {
	retryTimes, _ := GetInt(OptionRetryTimes, cmd.options)
	for i := 1; ; i++ {
		lor, err := bucket.ListObjects(options...)
		if err == nil { 
            return lor, err
        }
        if int64(i) >= retryTimes {
			return lor, BucketError{err, bucket.BucketName}
		}
	}
}

func (cmd *Command) ossGetObjectStatRetry(bucket *oss.Bucket, object string) (http.Header, error) {
	retryTimes, _ := GetInt(OptionRetryTimes, cmd.options)
	for i := 1; ; i++ {
		props, err := bucket.GetObjectDetailedMeta(object)
		if err == nil {
			return props, err
		}
		if int64(i) >= retryTimes {
			return props, ObjectError{err, bucket.BucketName, object}
		}
	}
}

func (cmd *Command) ossGetObjectMetaRetry(bucket *oss.Bucket, object string) (http.Header, error) {
	retryTimes, _ := GetInt(OptionRetryTimes, cmd.options)
	for i := 1; ; i++ {
		props, err := bucket.GetObjectMeta(object)
		if err == nil {
			return props, err
		}
		if int64(i) >= retryTimes {
			return props, ObjectError{err, bucket.BucketName, object}
		}
	}
}

<<<<<<< HEAD
func (cmd *Command) objectStatistic(bucket *oss.Bucket, cloudURL CloudURL, monitor Monitorer) {
    if monitor == nil {
        return
    }

    pre := oss.Prefix(cloudURL.object)
    marker := oss.Marker("")
    for {
        lor, err := cmd.ossListObjectsRetry(bucket, marker, pre)
        if err != nil {
            monitor.setScanError(err)
            return
        }

        monitor.updateScanNum(int64(len(lor.Objects)))

        pre = oss.Prefix(lor.Prefix)
        marker = oss.Marker(lor.NextMarker)
        if !lor.IsTruncated {
            break
        }
    }

    monitor.setScanEnd()
=======
func (cmd *Command) ossListMultipartUploadsRetry(bucket *oss.Bucket, options ...oss.Option) (oss.ListMultipartUploadResult, error) {
	retryTimes, _ := GetInt(OptionRetryTimes, cmd.options)
	for i := 1; ; i++ {
		lmr, err := bucket.ListMultipartUploads(options...)
		if err == nil || int64(i) >= retryTimes {
			return lmr, err
		}
	}
>>>>>>> 393f06a6
}

func (cmd *Command) objectProducer(bucket *oss.Bucket, cloudURL CloudURL, chObjects chan<- string, chError chan<- error) {
	pre := oss.Prefix(cloudURL.object)
	marker := oss.Marker("")
	for {
		lor, err := cmd.ossListObjectsRetry(bucket, marker, pre)
		if err != nil {
			chError <- err
            break
		}

		for _, object := range lor.Objects {
			chObjects <- object.Key
		}

		pre = oss.Prefix(lor.Prefix)
		marker = oss.Marker(lor.NextMarker)
		if !lor.IsTruncated {
			break
		}
	}
	defer close(chObjects)
	chError <- nil
}

func (cmd *Command) updateMonitor(err error, monitor *Monitor) {
    if monitor == nil {
        return
    }
    if err == nil {
        monitor.updateOKNum(1)
    } else {
        monitor.updateErrNum(1)
    }
    fmt.Printf(monitor.progressBar(false))
}

// GetAllCommands returns all commands list
func GetAllCommands() []interface{} {
	return []interface{}{
		&helpCommand,
		&configCommand,
		&makeBucketCommand,
		&listCommand,
		&removeCommand,
		&statCommand,
		&setACLCommand,
		&setMetaCommand,
		&copyCommand,
		&hashCommand,
		&updateCommand,
	}
}<|MERGE_RESOLUTION|>--- conflicted
+++ resolved
@@ -320,6 +320,19 @@
 	}
 }
 
+func (cmd *Command) ossListMultipartUploadsRetry(bucket *oss.Bucket, options ...oss.Option) (oss.ListMultipartUploadResult, error) {
+	retryTimes, _ := GetInt(OptionRetryTimes, cmd.options)
+	for i := 1; ; i++ {
+		lmr, err := bucket.ListMultipartUploads(options...)
+        if err == nil {
+            return lmr, err
+        }
+		if int64(i) >= retryTimes {
+			return lmr, BucketError{err, bucket.BucketName}
+		}
+	}
+}
+
 func (cmd *Command) ossGetObjectStatRetry(bucket *oss.Bucket, object string) (http.Header, error) {
 	retryTimes, _ := GetInt(OptionRetryTimes, cmd.options)
 	for i := 1; ; i++ {
@@ -346,7 +359,6 @@
 	}
 }
 
-<<<<<<< HEAD
 func (cmd *Command) objectStatistic(bucket *oss.Bucket, cloudURL CloudURL, monitor Monitorer) {
     if monitor == nil {
         return
@@ -371,16 +383,6 @@
     }
 
     monitor.setScanEnd()
-=======
-func (cmd *Command) ossListMultipartUploadsRetry(bucket *oss.Bucket, options ...oss.Option) (oss.ListMultipartUploadResult, error) {
-	retryTimes, _ := GetInt(OptionRetryTimes, cmd.options)
-	for i := 1; ; i++ {
-		lmr, err := bucket.ListMultipartUploads(options...)
-		if err == nil || int64(i) >= retryTimes {
-			return lmr, err
-		}
-	}
->>>>>>> 393f06a6
 }
 
 func (cmd *Command) objectProducer(bucket *oss.Bucket, cloudURL CloudURL, chObjects chan<- string, chError chan<- error) {
