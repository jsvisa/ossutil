package lib

import (
	"fmt"
	"strings"

	oss "github.com/aliyun/aliyun-oss-go-sdk/oss"
)

var specChineseRemove = SpecText{

	synopsisText: "删除Bucket或Objects",

	paramText: "url [options]",

	syntaxText: ` 
    ossutil rm oss://bucket[/prefix] [-r] [-b] [-f] [-c file] 
`,

	detailHelpText: ` 
    该命令删除Bucket或objects，在某些情况下可一并删除二者。请小心使用该命令！！
    在删除objects前确定objects可以删除，在删除bucket前确定整个bucket连同其下的所有
    objects都可以删除！

        （1）删除单个object，参考用法1)
        （2）删除bucket，不删除objects，参考用法2)
        （3）删除objects，不删除bucket，参考用法3)
        （4）删除bucket和objects，参考用法4)

        对bucket进行删除，都需要添加--bucket选项。
        如果指定了--force选项，则删除前不会进行询问提示。
        
        结果：显示命令耗时前未报错，则表示成功删除。

用法：

    该命令有四种用法：

    1) ossutil rm oss://bucket/object [-m] 
        （删除单个object）
        如果未指定--recursive和--bucket选项，删除指定的单个object，此时请确保url精确指
    定了待删除的object，ossutil不会进行前缀匹配。无论是否指定--force选项，ossutil都不会
    进行询问提示。如果此时指定了--bucket选项，将会报错，单独删除bucket参考用法4)。
        如果指定--multipart选项, 删除指定url下未完成的上传任务。

    2) ossutil rm oss://bucket -b [-f]
        （删除bucket，不删除objects）
        如果指定了--bucket选项，未指定--recursive选项，ossutil删除指定的bucket，但并不
    去删除该bucket下的objects。此时请确保url精确匹配待删除的bucket，并且指定的bucket内
    容为空，否则会报错。如果指定了--force选项，则删除前不会进行询问提示。

    3) ossutil rm oss://bucket[/prefix] -r [-m] [-a] [-f]
        （删除objects，不删除bucket）
        如果指定了--recursive选项，未指定--bucket选项。则可以进行objects的批量删除。该
    用法查找与指定url前缀匹配的所有objects（prefix为空代表bucket下的所有objects），删除
    这些objects。由于未指定--bucket选项，则ossutil保留bucket。如果指定了--force选项，则
    删除前不会进行询问提示。
        如果指定了--multipart选项，删除指定url下未完成的上传任务。
        如果指定了--all-type，删除指定url的object，并删除该url下未完成的上传任务。

    4) ossutil rm oss://bucket[/prefix] -r -b [-a] [-f]
        （删除bucket和objects）
        如果同时指定了--bucket和--recursive选项，ossutil进行批量删除后会尝试去一并删除
    bucket。当用户想要删除某个bucket连同其中的所有objects时，可采用该操作。如果指定了
    --force选项，则删除前不会进行询问提示。
        如果指定了--all-type, 删除指定url的object，并删除该url下未完成的上传任务。
    
    该命令不支持的用法
    1) ossutil rm oss://bucket/object -m -b [-f]
        不能尝试删除一个指定url下未完成的上传任务后删除一个bucket。
    2) ossutil rm oss://bucket/object -a -b [-f]
        不能尝试删除一个指定url的object和未完成的上传任务后删除一个bucket。

`,

	sampleText: ` 
    ossutil rm oss://bucket1/obj1
    ossutil rm oss://bucket1/obj1 -m
    ossutil rm oss://bucket1/obj1 -a
    ossutil rm oss://bucket1/dir -r 
    ossutil rm oss://bucket1 -b
    ossutil rm oss://bucket2 -r -b -f
`,
}

var specEnglishRemove = SpecText{

	synopsisText: "Remove Bucket or Objects",

	paramText: "url [options]",

	syntaxText: ` 
    ossutil rm oss://bucket[/prefix] [-r] [-b] [-f] [-c file]
`,

	detailHelpText: ` 
    The command remove bucket or objects, in some case remove both. Please use the 
    command carefully!! 
    Make sure the objects can be removed before useing the command to remove objects! 
    Make sure the bucket and objects inside can be removed before useing the command 
    to remove bucket!

    (1) Remove single object, see usage 1)
    (2) Remove bucket, don't remove objects inside, see usage 2)
    (3) Batch remove many objects, reserve bucket, see usage 3)
    (4) Remove bucket and objects inside, see usage 4)

    When remove bucket, the --bucket option must be specified.
    If --force option is specified, remove silently without asking user to confirm the 
    operation.  

    Result: if no error displayed before show elasped time, then the target is removed 
    successfully.

Usage:

    There are four usages:

    1) ossutil rm oss://bucket/object
        (Remove single object)
        If you remove without --recursive and --bucket option, ossutil remove the single 
    object specified in url. In the usage, please make sure url exactly specified the 
    object you want to remove, ossutil will not treat object as prefix and remove prefix 
    matching objects. No matter --force is specified or not, ossutil will not show prompt 
    question.

    2) ossutil rm oss://bucket -b [-f]
        (Remove bucket, don't remove objects inside)
        If you remove with --bucket option, without --recursive option, ossutil try to 
    remove the bucket, if the bucket is not empty, error occurs. In the usage, please make 
    sure url exactly specified the bucket you want to remove, or error occurs. If --force 
    option is specified, ossutil will not show prompt question. 

    3) ossutil rm oss://bucket[/prefix] -r [-m] [-a] [-f]
        (Remove objects, reserve bucket)
        If you remove with --recursive option, without --bucket option, ossutil remove all 
    the objects that prefix-matching the url you specified(empty prefix means all objects in 
    the bucket), bucket will be reserved because of missing --bucket option.
        If --multipart option is specified, ossutil will remove uncompleted upload tasks
    under the url(oss://bucket[/prefix]) you specified.
        If --all-type option is specified, ossutil will remove objects and uncompleted upload 
    tasks under the url you specified.


    4) ossutil rm oss://bucket[/prefix] -r -b [-a] [-f] 
        (Remove bucket and objects inside)
        If you remove with both --recursive and --bucket option, after ossutil removed all 
    the prefix-matching objects, ossutil will try to remove the bucket together. If user want 
    to remove bucket and objects inside, the usage is recommended. If --force option is 
    specified, ossutil will not show prompt question. 
        If --all-type option is specified, ossutil will remove objects and uncompleted upload 
    tasks under the url(oss://bucket[/prefix]) you specified.

	Invalid operations
    1) ossutil rm oss://bucket/object -m -b [-f]
		It's invalid that remove the bucket after remove uncompleted upload tasks you specified。
    2) ossutil rm oss://bucket/object -a -b [-f]
        It's invalid that remove bucket after remove objects and uncompleted upload tasks you 
	specified。

`,

	sampleText: ` 
    ossutil rm oss://bucket1/obj1
	ossutil rm oss://bucket1/obj1 -m
    ossutil rm oss://bucket1/obj1 -a
    ossutil rm oss://bucket1/dir -r 
    ossutil rm oss://bucket1 -b
    ossutil rm oss://bucket2 -r -b -f
`,
}

type removeOptionType struct {
	recursive bool
	toBucket  bool
	force     bool
	typeSet   uint
}

// RemoveCommand is the command remove bucket or objects
type RemoveCommand struct {
	command     Command
    monitor     RMMonitor
}

var removeCommand = RemoveCommand{
	command: Command{
		name:        "rm",
		nameAlias:   []string{"remove", "delete", "del"},
		minArgc:     1,
		maxArgc:     1,
		specChinese: specChineseRemove,
		specEnglish: specEnglishRemove,
		group:       GroupTypeNormalCommand,
		validOptionNames: []string{
			OptionRecursion,
			OptionBucket,
			OptionForce,
			OptionMultipart,
			OptionAllType,
			OptionConfigFile,
			OptionEndpoint,
			OptionAccessKeyID,
			OptionAccessKeySecret,
			OptionSTSToken,
			OptionRetryTimes,
		},
	},
}

// function for FormatHelper interface
func (rc *RemoveCommand) formatHelpForWhole() string {
	return rc.command.formatHelpForWhole()
}

func (rc *RemoveCommand) formatIndependHelp() string {
	return rc.command.formatIndependHelp()
}

func (rc *RemoveCommand) askYesForRemove(removeType string, cloudURL CloudURL) bool {
	var val string
	if removeType == RmBucket {
		fmt.Printf("Do you really mean to remove the bucket of oss://%s(y or N)? ", cloudURL.bucket)
	} else {
		fmt.Printf("Do you really mean to remove recursively %s in oss://%s(y or N)? ", removeType, cloudURL.bucket)
	}

	if _, err := fmt.Scanln(&val); err != nil || (strings.ToLower(val) != "yes" && strings.ToLower(val) != "y") {
		fmt.Println("operation is canceled.")
		return true
	}
	return false
}

// Init simulate inheritance, and polymorphism
func (rc *RemoveCommand) Init(args []string, options OptionMapType) error {
	return rc.command.Init(args, options, rc)
}

// RunCommand simulate inheritance, and polymorphism
func (rc *RemoveCommand) RunCommand() error {
<<<<<<< HEAD
    rc.monitor.init()
	recursive, _ := GetBool(OptionRecursion, rc.command.options)
	toBucket, _ := GetBool(OptionBucket, rc.command.options)
	force, _ := GetBool(OptionForce, rc.command.options)

	cloudURL, err := CloudURLFromString(rc.command.args[0])
=======
	rmOption := removeOptionType{}
	err, cloudURL := rc.PreCheck(&rmOption)
>>>>>>> 393f06a6
	if err != nil {
		return err
	}

	bucket, err := rc.command.ossBucket(cloudURL.bucket)
	if err != nil {
		return err
	}

<<<<<<< HEAD
	if !recursive && !toBucket {
		err = rc.removeObject(bucket, cloudURL)
	} else 	if !recursive && toBucket {
		err = rc.removeBucket(bucket, cloudURL, force)
	} else 	if recursive && !toBucket {
		err = rc.clearBucket(bucket, cloudURL, force)
	} else {
        err = rc.removeBucketObjects(bucket, cloudURL, force)
    }
    exitStat := normalExit
    if err != nil {
        exitStat = errExit
    }
    fmt.Printf(rc.monitor.progressBar(true, exitStat))
    return err
=======
	if rmOption.typeSet&ObjectBit != 0 {
		err = rc.removeObjectEntry(bucket, cloudURL, rmOption.recursive, rmOption.force)
		if err != nil {
			return err
		}
	}
	if rmOption.typeSet&MultipartBit != 0 {
		err = rc.removeMultipartUploadsEntry(bucket, cloudURL, rmOption.recursive, rmOption.force)
		if err != nil {
			return err
		}
	}
	if rmOption.toBucket {
		return rc.removeBucket(bucket, cloudURL, rmOption.force)
	}

	return nil
}

func (rc *RemoveCommand) PreCheck(rmOption *removeOptionType) (error, CloudURL) {
	rmOption.recursive, _ = GetBool(OptionRecursion, rc.command.options)
	rmOption.toBucket, _ = GetBool(OptionBucket, rc.command.options)
	rmOption.force, _ = GetBool(OptionForce, rc.command.options)
	multipart, _ := GetBool(OptionMultipart, rc.command.options)
	allType, _ := GetBool(OptionAllType, rc.command.options)

	if multipart {
		rmOption.typeSet = MultipartBit
	} else if !rmOption.toBucket {
		rmOption.typeSet = ObjectBit
	} else if rmOption.recursive {
		rmOption.typeSet = ObjectBit
	}

	if allType {
		rmOption.typeSet = MultipartBit | ObjectBit
	}

	// "rm -mb" and "rm -ab", invalid
	if !rmOption.recursive && rmOption.toBucket && (multipart || allType) {
		err := fmt.Errorf("invalid remove bucket args: %s", rc.command.args[0])
		return err, CloudURL{}
	}

	cloudURL, err := CloudURLFromString(rc.command.args[0])
	if err != nil {
		return err, CloudURL{}
	}

	if cloudURL.bucket == "" {
		err := fmt.Errorf("invalid cloud url: %s, miss bucket", rc.command.args[0])
		return err, CloudURL{}
	}

	return nil, cloudURL
}

func (rc *RemoveCommand) removeObjectEntry(bucket *oss.Bucket, cloudURL CloudURL, recursive bool, force bool) error {
	if !recursive {
		return rc.removeObject(bucket, cloudURL)
	} else {
		return rc.recursiveRemoveObject(bucket, cloudURL, force)
	}
>>>>>>> 393f06a6
}

func (rc *RemoveCommand) removeObject(bucket *oss.Bucket, cloudURL CloudURL) error {
	if cloudURL.object == "" {
		return fmt.Errorf("remove bucket, miss --bucket option, if you mean remove object, invalid url: %s, miss object", rc.command.args[0])
	}

    rc.monitor.updateOP(rmObject)

    exist, err := rc.touchObject(bucket, cloudURL)
    if exist || err != nil {
        err = rc.deleteObjectWithMonitor(bucket, cloudURL.object)
        if err != nil {
            rc.monitor.setOP(0)
        }
        return err
    }
    return nil
}

func (rc *RemoveCommand) touchObject(bucket *oss.Bucket, cloudURL CloudURL) (bool, error) {
    _, err := rc.command.ossGetObjectMetaRetry(bucket, cloudURL.object)
    if err == nil {
        rc.monitor.updateScanNum(1)
        rc.monitor.setScanEnd()
        return true, nil
    }

    oerr := err.(ObjectError).err
    switch oerr.(type) {
    case oss.ServiceError:
        if oerr.(oss.ServiceError).Code == "NoSuchKey" { 
            rc.monitor.setScanEnd()
            return false, nil
        }
        rc.monitor.setScanError(err)
        return false, err 
    default:
        rc.monitor.setScanError(err)
        return false, err
    }
}

func (rc *RemoveCommand) deleteObjectWithMonitor(bucket *oss.Bucket, object string) error {
    err := rc.ossDeleteObjectRetry(bucket, object)
    if err == nil {
        rc.updateObjectMonitor(1, 0)
    } else {
        rc.updateObjectMonitor(0, 1)
    }
    return err
}

func (rc *RemoveCommand) ossDeleteObjectRetry(bucket *oss.Bucket, object string) error {
	retryTimes, _ := GetInt(OptionRetryTimes, rc.command.options)
	for i := 1; ; i++ {
		err := bucket.DeleteObject(object)
		if err == nil {
			return err
		}
		if int64(i) >= retryTimes {
			return ObjectError{err, bucket.BucketName, object}
		}
	}
}

<<<<<<< HEAD
func (rc *RemoveCommand) updateObjectMonitor(okNum, errNum int64) {
    rc.monitor.updateObjectNum(okNum)
    rc.monitor.updateErrObjectNum(errNum)
    fmt.Printf(rc.monitor.progressBar(false, normalExit))
=======
func (rc *RemoveCommand) removeMultipartUploadsEntry(bucket *oss.Bucket, cloudURL CloudURL, recursive bool, force bool) error {
	if !recursive && cloudURL.object == "" {
		return fmt.Errorf("remove bucket, miss --bucket option, if you mean remove multipart object, invalid url: %s, miss object", rc.command.args[0])
	}
	if recursive && !force {
		if rc.askYesForRemove(RmMultipart, cloudURL) {
			return nil
		}
	}

	return rc.ossDeleteMultipartUploadsRetry(bucket, cloudURL.object, recursive)
}

func (rc *RemoveCommand) ossDeleteMultipartUploadsRetry(bucket *oss.Bucket, object string, recursive bool) error {
	retryTimes, _ := GetInt(OptionRetryTimes, rc.command.options)
	num := 0
	pre := oss.Prefix(object)
	marker := oss.Marker("")
	del := oss.Delimiter("")

	for i := 1; ; i++ {
		lmr, err := rc.command.ossListMultipartUploadsRetry(bucket, marker, pre, del)
		if err != nil {
			return err
		}
		pre = oss.Prefix(lmr.Prefix)
		marker = oss.Marker(lmr.NextKeyMarker)

		for _, upload := range lmr.Uploads {
			if !recursive {
				if object != upload.Key {
					break
				}
			}
			var imur = oss.InitiateMultipartUploadResult{Bucket: bucket.BucketName,
				Key: upload.Key, UploadID: upload.UploadID}
			err = bucket.AbortMultipartUpload(imur)
			if err != nil {
				return err
			}
			num++
		}

		if !lmr.IsTruncated {
			break
		}

		if int64(i) >= retryTimes {
			return ObjectError{err, object}
		}
	}
	fmt.Printf("scaned %d multipart, removed %d multipart.\n", num, num)
	return nil
>>>>>>> 393f06a6
}

func (rc *RemoveCommand) removeBucket(bucket *oss.Bucket, cloudURL CloudURL, force bool) error {
	if cloudURL.object != "" {
		return fmt.Errorf("remove bucket invalid url: %s, object not empty, if you mean remove object, you should not use --bucket option", rc.command.args[0])
	}

	if !force {
<<<<<<< HEAD
		var val string
		fmt.Printf("Do you really mean to remove the bucket: %s(y or N)? ", cloudURL.bucket)
		if _, err := fmt.Scanln(&val); err != nil || (strings.ToLower(val) != "yes" && strings.ToLower(val) != "y") {
			fmt.Println("operation is canceled.")
=======
		if rc.askYesForRemove(RmBucket, cloudURL) {
>>>>>>> 393f06a6
			return nil
		}
	}
    
    rc.monitor.updateOP(rmBucket)

	err := rc.ossDeleteBucketRetry(&bucket.Client, cloudURL.bucket)
<<<<<<< HEAD
    if err == nil {
        rc.monitor.updateRemovedBucket(cloudURL.bucket)
    }
    return err
=======
	if err == nil {
		fmt.Printf("removed bucket: %s.\n", cloudURL.bucket)
	}
	return err
>>>>>>> 393f06a6
}

func (rc *RemoveCommand) ossDeleteBucketRetry(client *oss.Client, bucket string) error {
	retryTimes, _ := GetInt(OptionRetryTimes, rc.command.options)
	for i := 1; ; i++ {
		err := client.DeleteBucket(bucket)
		if err == nil {
			return err
		}
		if int64(i) >= retryTimes {
			return BucketError{err, bucket}
		}
	}
}

func (rc *RemoveCommand) recursiveRemoveObject(bucket *oss.Bucket, cloudURL CloudURL, force bool) error {
	if !force {
<<<<<<< HEAD
		var val string
		fmt.Printf("Do you really mean to recursivlly remove %s(y or N)?", rc.command.args[0])
		if _, err := fmt.Scanln(&val); err != nil || (strings.ToLower(val) != "yes" && strings.ToLower(val) != "y") {
			fmt.Println("operation is canceled.")
=======
		if rc.askYesForRemove(RmObject, cloudURL) {
>>>>>>> 393f06a6
			return nil
		}
	}

    rc.monitor.updateOP(rmObject)

	// batch delete objects
<<<<<<< HEAD
    go rc.command.objectStatistic(bucket, cloudURL, &rc.monitor)
	return rc.batchDeleteObjects(bucket, cloudURL)
=======
	num, err := rc.batchDeleteObjects(bucket, cloudURL)
	if err != nil {
		fmt.Printf("removed %d objects, when error happens.\n", num)
		return err
	}
	fmt.Printf("scaned %d objects, removed %d objects.\n", num, num)
	return nil
>>>>>>> 393f06a6
}

func (rc *RemoveCommand) batchDeleteObjects(bucket *oss.Bucket, cloudURL CloudURL) error {
	// list objects
	pre := oss.Prefix(cloudURL.object)
	marker := oss.Marker("")
	for {
		lor, err := rc.command.ossListObjectsRetry(bucket, marker, pre)
		if err != nil {
			return BucketError{err, bucket.BucketName}
		}

		// batch delete
		delNum, err := rc.ossBatchDeleteObjectsRetry(bucket, rc.getObjectsFromListResult(lor))
        rc.updateObjectMonitor(int64(delNum), int64(len(lor.Objects) - delNum))
		if err != nil {
			return BucketError{err, bucket.BucketName}
		}
		pre = oss.Prefix(lor.Prefix)
		marker = oss.Marker(lor.NextMarker)
		if !lor.IsTruncated {
			break
		}
	}
	return nil
}

func (rc *RemoveCommand) ossBatchDeleteObjectsRetry(bucket *oss.Bucket, objects []string) (int, error) {
	retryTimes, _ := GetInt(OptionRetryTimes, rc.command.options)
	num := len(objects)
	if num <= 0 {
		return 0, nil
	}

	for i := 1; ; i++ {
		delRes, err := bucket.DeleteObjects(objects, oss.DeleteObjectsQuiet(true))
		if err == nil && len(delRes.DeletedObjects) == 0 {
			return num, nil
		}
		if int64(i) >= retryTimes {
			if err != nil {
				return num - len(objects), err
			}
			return num - len(delRes.DeletedObjects), fmt.Errorf("delete objects: %s failed", delRes.DeletedObjects)
		}
		objects = delRes.DeletedObjects
	}
}

func (rc *RemoveCommand) getObjectsFromListResult(lor oss.ListObjectsResult) []string {
	objects := []string{}
	for _, object := range lor.Objects {
		objects = append(objects, object.Key)
	}
	return objects
}<|MERGE_RESOLUTION|>--- conflicted
+++ resolved
@@ -6,6 +6,17 @@
 
 	oss "github.com/aliyun/aliyun-oss-go-sdk/oss"
 )
+
+type uploadIdInfoType struct {
+    key         string
+    uploadId    string
+} 
+
+type removeOptionType struct {
+	recursive   bool
+	force       bool
+	typeSet     int64
+}
 
 var specChineseRemove = SpecText{
 
@@ -32,16 +43,29 @@
         
         结果：显示命令耗时前未报错，则表示成功删除。
 
+    默认情况下，删除object时，不包括以指定object名称进行的未complete的Multipart Upload
+    事件。如果您需要删除指定object名称下的所有未complete的Multipart Upload事件，需要指
+    定--multipart选项（ossutil会删除所有匹配的Multipart Upload事件，但不支持删除特定的
+    某个Multipart Upload事件）。
+
+    如果要同时删除object和相应的Multipart Upload事件，需要指定--all-type选项。
+
+    注意：删除未complete的Multipart Upload事件可能造成下次上传相同的UploadId失败，由于
+    cp命令使用Multipart来进行断点续传，删除未complete的Multipart Upload事件可能造成cp
+    命令断点续传失败（报错：NoSuchUpload），这种时候如果想要重新上传整个文件，请删除
+    checkpoint目录中相应的文件。
+
 用法：
 
     该命令有四种用法：
 
-    1) ossutil rm oss://bucket/object [-m] 
+    1) ossutil rm oss://bucket/object [-m] [-a] 
         （删除单个object）
         如果未指定--recursive和--bucket选项，删除指定的单个object，此时请确保url精确指
     定了待删除的object，ossutil不会进行前缀匹配。无论是否指定--force选项，ossutil都不会
     进行询问提示。如果此时指定了--bucket选项，将会报错，单独删除bucket参考用法4)。
-        如果指定--multipart选项, 删除指定url下未完成的上传任务。
+        如果指定了--multipart选项, 删除指定object下未complete的Multipart Upload事件。
+        如果指定了--all-type选项, 删除指定object以及其下未complete的Multipart Upload事件。
 
     2) ossutil rm oss://bucket -b [-f]
         （删除bucket，不删除objects）
@@ -55,31 +79,39 @@
     用法查找与指定url前缀匹配的所有objects（prefix为空代表bucket下的所有objects），删除
     这些objects。由于未指定--bucket选项，则ossutil保留bucket。如果指定了--force选项，则
     删除前不会进行询问提示。
-        如果指定了--multipart选项，删除指定url下未完成的上传任务。
-        如果指定了--all-type，删除指定url的object，并删除该url下未完成的上传任务。
-
-    4) ossutil rm oss://bucket[/prefix] -r -b [-a] [-f]
+        如果指定了--multipart选项，删除以指定prefix开头的所有object下的未complete的Multipart 
+    Upload任务。
+        如果指定了--all-type，删除以指定prefix开头的所有object，以及其下的所有未complete
+    的Multipart Upload任务。
+
+    4) ossutil rm oss://bucket[/prefix] -r -b [-m] [-a] [-f]
         （删除bucket和objects）
         如果同时指定了--bucket和--recursive选项，ossutil进行批量删除后会尝试去一并删除
     bucket。当用户想要删除某个bucket连同其中的所有objects时，可采用该操作。如果指定了
     --force选项，则删除前不会进行询问提示。
-        如果指定了--all-type, 删除指定url的object，并删除该url下未完成的上传任务。
+        如果指定了--multipart选项，删除以指定prefix开头的所有object下的未complete的Multipart
+    Upload任务。
+        如果指定了--all-type, 删除以指定prefix开头的所有object，以及其下的所有未complete
+    的Multipart Upload任务。
+
     
-    该命令不支持的用法
+    不支持的用法：
     1) ossutil rm oss://bucket/object -m -b [-f]
-        不能尝试删除一个指定url下未完成的上传任务后删除一个bucket。
+        不能尝试删除一个指定object名称下未complete的Multipart Upload任务后紧接着删除该bucket。
     2) ossutil rm oss://bucket/object -a -b [-f]
-        不能尝试删除一个指定url的object和未完成的上传任务后删除一个bucket。
-
+        不能尝试删除一个指定的object和其下所有未complete的Multipart Upload任务后紧接着删除该bucket。
 `,
 
 	sampleText: ` 
     ossutil rm oss://bucket1/obj1
     ossutil rm oss://bucket1/obj1 -m
     ossutil rm oss://bucket1/obj1 -a
-    ossutil rm oss://bucket1/dir -r 
+    ossutil rm oss://bucket1/objdir -r 
+    ossutil rm oss://bucket1/multidir -m -r 
+    ossutil rm oss://bucket1/dir -a -r 
     ossutil rm oss://bucket1 -b
     ossutil rm oss://bucket2 -r -b -f
+    ossutil rm oss://bucket2 -a -r -b -f
 `,
 }
 
@@ -100,17 +132,31 @@
     Make sure the bucket and objects inside can be removed before useing the command 
     to remove bucket!
 
-    (1) Remove single object, see usage 1)
-    (2) Remove bucket, don't remove objects inside, see usage 2)
-    (3) Batch remove many objects, reserve bucket, see usage 3)
-    (4) Remove bucket and objects inside, see usage 4)
-
-    When remove bucket, the --bucket option must be specified.
-    If --force option is specified, remove silently without asking user to confirm the 
-    operation.  
-
-    Result: if no error displayed before show elasped time, then the target is removed 
-    successfully.
+        (1) Remove single object, see usage 1)
+        (2) Remove bucket, don't remove objects inside, see usage 2)
+        (3) Batch remove many objects, reserve bucket, see usage 3)
+        (4) Remove bucket and objects inside, see usage 4)
+
+        When remove bucket, the --bucket option must be specified.
+        If --force option is specified, remove silently without asking user to confirm the 
+        operation.  
+
+        Result: if no error displayed before show elasped time, then the target is removed 
+        successfully.
+
+    By default, when remove object, ossutil will reserve the uncompleted multipart upload 
+    tasks whose object name match the specified url, if you want to remove those multipart 
+    upload tasks, please specify --multipart option. Note: ossutil will remove all the multipart 
+    upload tasks of the specified url, remove a special single multipart upload task is unsupported. 
+
+    If you need to remove object and the multipart upload tasks whose object name match the 
+    specified url meanwhile, please use --all-type option.
+
+    Note: remove the multipart upload tasks uncompleted will cause upload the part fail next 
+    time. Because cp command use multipart upload to realize resume upload/download/copy, so 
+    remove the multipart upload tasks uncompleted may cause resume upload/download/copy fail 
+    the next time(Error: NoSuchUpload). If you want to reupload/download/copy the entire file 
+    again, please remove the checkpoint file in checkpoint directory. 
 
 Usage:
 
@@ -123,6 +169,10 @@
     object you want to remove, ossutil will not treat object as prefix and remove prefix 
     matching objects. No matter --force is specified or not, ossutil will not show prompt 
     question.
+        If --multipart option is specified, ossutil will remove the multipart upload tasks 
+    of the specified object.
+        If --all-type option is specified, ossutil will remove the specified object along 
+    with the multipart upload tasks of the specified object. 
 
     2) ossutil rm oss://bucket -b [-f]
         (Remove bucket, don't remove objects inside)
@@ -136,11 +186,11 @@
         If you remove with --recursive option, without --bucket option, ossutil remove all 
     the objects that prefix-matching the url you specified(empty prefix means all objects in 
     the bucket), bucket will be reserved because of missing --bucket option.
-        If --multipart option is specified, ossutil will remove uncompleted upload tasks
-    under the url(oss://bucket[/prefix]) you specified.
-        If --all-type option is specified, ossutil will remove objects and uncompleted upload 
-    tasks under the url you specified.
-
+        If --multipart option is specified, ossutil will remove the multipart upload tasks 
+    whose object name start with the specified prefix.
+        If --all-type option is specified, ossutil will remove the objects with the specified 
+    prefix along with the multipart upload tasks whose object name start with the specified 
+    prefix. 
 
     4) ossutil rm oss://bucket[/prefix] -r -b [-a] [-f] 
         (Remove bucket and objects inside)
@@ -148,38 +198,39 @@
     the prefix-matching objects, ossutil will try to remove the bucket together. If user want 
     to remove bucket and objects inside, the usage is recommended. If --force option is 
     specified, ossutil will not show prompt question. 
-        If --all-type option is specified, ossutil will remove objects and uncompleted upload 
-    tasks under the url(oss://bucket[/prefix]) you specified.
-
-	Invalid operations
+        If --multipart option is specified, ossutil will remove the multipart upload tasks 
+    whose object name start with the specified prefix.
+        If --all-type option is specified, ossutil will remove the objects with the specified 
+    prefix along with the multipart upload tasks whose object name start with the specified 
+    prefix. 
+
+
+	Invalid Usage: 
     1) ossutil rm oss://bucket/object -m -b [-f]
-		It's invalid that remove the bucket after remove uncompleted upload tasks you specified。
+		It's invalid to remove the bucket right after remove uncompleted upload tasks of single 
+    object.
     2) ossutil rm oss://bucket/object -a -b [-f]
-        It's invalid that remove bucket after remove objects and uncompleted upload tasks you 
-	specified。
-
+        It's invalid to remove the bucket right after remove the object and uncompleted upload 
+    tasks of the single object you specified.
 `,
 
 	sampleText: ` 
     ossutil rm oss://bucket1/obj1
-	ossutil rm oss://bucket1/obj1 -m
+    ossutil rm oss://bucket1/obj1 -m
     ossutil rm oss://bucket1/obj1 -a
-    ossutil rm oss://bucket1/dir -r 
+    ossutil rm oss://bucket1/objdir -r 
+    ossutil rm oss://bucket1/multidir -m -r 
+    ossutil rm oss://bucket1/dir -a -r 
     ossutil rm oss://bucket1 -b
     ossutil rm oss://bucket2 -r -b -f
+    ossutil rm oss://bucket2 -a -r -b -f
 `,
-}
-
-type removeOptionType struct {
-	recursive bool
-	toBucket  bool
-	force     bool
-	typeSet   uint
 }
 
 // RemoveCommand is the command remove bucket or objects
 type RemoveCommand struct {
 	command     Command
+	rmOption    removeOptionType
     monitor     RMMonitor
 }
 
@@ -217,21 +268,6 @@
 	return rc.command.formatIndependHelp()
 }
 
-func (rc *RemoveCommand) askYesForRemove(removeType string, cloudURL CloudURL) bool {
-	var val string
-	if removeType == RmBucket {
-		fmt.Printf("Do you really mean to remove the bucket of oss://%s(y or N)? ", cloudURL.bucket)
-	} else {
-		fmt.Printf("Do you really mean to remove recursively %s in oss://%s(y or N)? ", removeType, cloudURL.bucket)
-	}
-
-	if _, err := fmt.Scanln(&val); err != nil || (strings.ToLower(val) != "yes" && strings.ToLower(val) != "y") {
-		fmt.Println("operation is canceled.")
-		return true
-	}
-	return false
-}
-
 // Init simulate inheritance, and polymorphism
 func (rc *RemoveCommand) Init(args []string, options OptionMapType) error {
 	return rc.command.Init(args, options, rc)
@@ -239,148 +275,258 @@
 
 // RunCommand simulate inheritance, and polymorphism
 func (rc *RemoveCommand) RunCommand() error {
-<<<<<<< HEAD
     rc.monitor.init()
-	recursive, _ := GetBool(OptionRecursion, rc.command.options)
-	toBucket, _ := GetBool(OptionBucket, rc.command.options)
-	force, _ := GetBool(OptionForce, rc.command.options)
-
-	cloudURL, err := CloudURLFromString(rc.command.args[0])
-=======
-	rmOption := removeOptionType{}
-	err, cloudURL := rc.PreCheck(&rmOption)
->>>>>>> 393f06a6
-	if err != nil {
-		return err
-	}
+
+    cloudURL, err := CloudURLFromString(rc.command.args[0])
+    if err != nil {
+        return err
+    }
+
+    if cloudURL.bucket == "" {
+        return fmt.Errorf("invalid cloud url: %s, miss bucket", rc.command.args[0])
+    }
 
 	bucket, err := rc.command.ossBucket(cloudURL.bucket)
 	if err != nil {
 		return err
 	}
 
-<<<<<<< HEAD
-	if !recursive && !toBucket {
-		err = rc.removeObject(bucket, cloudURL)
-	} else 	if !recursive && toBucket {
-		err = rc.removeBucket(bucket, cloudURL, force)
-	} else 	if recursive && !toBucket {
-		err = rc.clearBucket(bucket, cloudURL, force)
-	} else {
-        err = rc.removeBucketObjects(bucket, cloudURL, force)
-    }
+    // assembleOption
+	if err := rc.assembleOption(cloudURL); err != nil {
+		return err
+	}
+
+    // confirm remove objects/multiparts/allTypes before statistic
+    if !rc.confirmRemoveObject(cloudURL) {
+        return nil
+    } 
+
+    // start progressbar
+    go rc.entryStatistic(bucket, cloudURL)
+
     exitStat := normalExit
-    if err != nil {
+    if err = rc.removeEntry(bucket, cloudURL); err != nil {
         exitStat = errExit
     }
     fmt.Printf(rc.monitor.progressBar(true, exitStat))
     return err
-=======
-	if rmOption.typeSet&ObjectBit != 0 {
-		err = rc.removeObjectEntry(bucket, cloudURL, rmOption.recursive, rmOption.force)
+}
+
+func (rc *RemoveCommand) assembleOption(cloudURL CloudURL) error {
+	rc.rmOption.recursive, _ = GetBool(OptionRecursion, rc.command.options)
+	rc.rmOption.force, _ = GetBool(OptionForce, rc.command.options)
+	isMultipart, _ := GetBool(OptionMultipart, rc.command.options)
+	isAllType, _ := GetBool(OptionAllType, rc.command.options)
+	toBucket, _ := GetBool(OptionBucket, rc.command.options)
+
+    if err := rc.checkOption(cloudURL, isMultipart, isAllType, toBucket); err != nil {
+        return err
+    }
+
+    rc.rmOption.typeSet = 0
+    if isMultipart {
+        rc.rmOption.typeSet |= multipartType
+    }
+    if isAllType {
+        rc.rmOption.typeSet |= allType
+    }
+    if toBucket {
+        rc.rmOption.typeSet |= bucketType
+    }
+    if !rc.rmOption.recursive {
+        if rc.rmOption.typeSet == 0 {
+            rc.rmOption.typeSet |= objectType
+        }
+    } else {
+        if rc.rmOption.typeSet & allType == 0 {
+            rc.rmOption.typeSet |= objectType
+        }
+    }
+    
+	return nil
+}
+
+func (rc *RemoveCommand) checkOption(cloudURL CloudURL, isMultipart, isAllType, toBucket bool) error {
+	if !rc.rmOption.recursive { 
+        if !toBucket {
+            // "rm -a/m" miss object, invalid
+            if cloudURL.object == "" {
+		        return fmt.Errorf("remove bucket, miss --bucket option, if you mean remove object, invalid url: %s, miss object", rc.command.args[0])
+            }
+        } else {
+            if (isMultipart || isAllType) {
+	            // "rm -mb" and "rm -ab", with or without object, both invalid
+                if cloudURL.object == "" {
+                    return fmt.Errorf("remove bucket redundant option: --multipart or --all-type, if you mean remove all objects and the bucket meanwhile, you should add --recursive option")
+                } else {
+                    return fmt.Errorf("remove object redundant option: --bucket, remove bucket after remove single object is not supported")
+                }
+            } else if cloudURL.object != "" {
+                // "rm -b" with object, invalid
+                return fmt.Errorf("remove bucket invalid url: %s, object not empty, if you mean remove object, you should not use --bucket option", rc.command.args[0])
+            } 
+        }
+	}
+    return nil
+}
+
+func (rc *RemoveCommand) confirmRemoveObject(cloudURL CloudURL) bool {
+    if !rc.rmOption.force && rc.rmOption.recursive && rc.rmOption.typeSet & allType != 0 {
+        stringList := []string{}
+        if rc.rmOption.typeSet & objectType != 0 {
+           stringList = append(stringList, "objects") 
+        }
+        if rc.rmOption.typeSet & multipartType != 0 {
+           stringList = append(stringList, "multipart uploadIds") 
+        }
+        var val string
+		fmt.Printf("Do you really mean to remove recursively %s of %s(y or N)? ", strings.Join(stringList, " and "), rc.command.args[0])
+        if _, err := fmt.Scanln(&val); err != nil || (strings.ToLower(val) != "yes" && strings.ToLower(val) != "y") {
+            fmt.Println("operation is canceled.")
+            return false 
+        }
+        return true 
+    }
+    return true
+}
+
+func (rc *RemoveCommand) entryStatistic(bucket *oss.Bucket, cloudURL CloudURL) {
+    if rc.rmOption.typeSet & objectType != 0 {
+        rc.objectStatistic(bucket, cloudURL)
+    }
+    if rc.rmOption.typeSet & multipartType != 0 {
+        rc.multipartUploadsStatistic(bucket, cloudURL)
+    }
+    rc.monitor.setScanEnd()
+}
+
+func (rc *RemoveCommand) objectStatistic(bucket *oss.Bucket, cloudURL CloudURL) error {
+    // single object statistic before remove
+    if rc.rmOption.recursive {
+        return rc.batchObjectStatistic(bucket, cloudURL)
+    }
+    return nil
+}
+
+func (rc *RemoveCommand) touchObject(bucket *oss.Bucket, cloudURL CloudURL) (bool, error) {
+    exist, err := rc.ossIsObjectExistRetry(bucket, cloudURL.object)
+    if err != nil {
+        rc.monitor.setScanError(err)
+    } else if exist {
+        rc.monitor.updateScanNum(1)
+    }
+    return exist, err
+}
+
+func (rc *RemoveCommand) ossIsObjectExistRetry(bucket *oss.Bucket, object string) (bool, error) {
+	retryTimes, _ := GetInt(OptionRetryTimes, rc.command.options)
+	for i := 1; ; i++ {
+        exist, err := bucket.IsObjectExist(object)
+		if err == nil {
+			return exist, err
+		}
+		if int64(i) >= retryTimes {
+			return false, ObjectError{err, bucket.BucketName, object}
+		}
+	}
+}
+
+func (rc *RemoveCommand) batchObjectStatistic(bucket *oss.Bucket, cloudURL CloudURL) error {
+    pre := oss.Prefix(cloudURL.object)
+    marker := oss.Marker("")
+    for {
+        lor, err := rc.command.ossListObjectsRetry(bucket, marker, pre)
+        if err != nil {
+            rc.monitor.setScanError(err)
+            return err 
+        }
+
+        rc.monitor.updateScanNum(int64(len(lor.Objects)))
+
+        pre = oss.Prefix(lor.Prefix)
+        marker = oss.Marker(lor.NextMarker)
+        if !lor.IsTruncated {
+            break
+        }
+    }
+    return nil
+}
+
+func (rc *RemoveCommand) multipartUploadsStatistic(bucket *oss.Bucket, cloudURL CloudURL) error {
+	pre := oss.Prefix(cloudURL.object)
+	keyMarker := oss.KeyMarker("")
+    uploadIdMarker := oss.UploadIDMarker("")
+	for {
+		lmr, err := rc.command.ossListMultipartUploadsRetry(bucket, keyMarker, uploadIdMarker, pre)
 		if err != nil {
+            rc.monitor.setScanError(err)
 			return err
 		}
-	}
-	if rmOption.typeSet&MultipartBit != 0 {
-		err = rc.removeMultipartUploadsEntry(bucket, cloudURL, rmOption.recursive, rmOption.force)
-		if err != nil {
-			return err
-		}
-	}
-	if rmOption.toBucket {
-		return rc.removeBucket(bucket, cloudURL, rmOption.force)
-	}
-
-	return nil
-}
-
-func (rc *RemoveCommand) PreCheck(rmOption *removeOptionType) (error, CloudURL) {
-	rmOption.recursive, _ = GetBool(OptionRecursion, rc.command.options)
-	rmOption.toBucket, _ = GetBool(OptionBucket, rc.command.options)
-	rmOption.force, _ = GetBool(OptionForce, rc.command.options)
-	multipart, _ := GetBool(OptionMultipart, rc.command.options)
-	allType, _ := GetBool(OptionAllType, rc.command.options)
-
-	if multipart {
-		rmOption.typeSet = MultipartBit
-	} else if !rmOption.toBucket {
-		rmOption.typeSet = ObjectBit
-	} else if rmOption.recursive {
-		rmOption.typeSet = ObjectBit
-	}
-
-	if allType {
-		rmOption.typeSet = MultipartBit | ObjectBit
-	}
-
-	// "rm -mb" and "rm -ab", invalid
-	if !rmOption.recursive && rmOption.toBucket && (multipart || allType) {
-		err := fmt.Errorf("invalid remove bucket args: %s", rc.command.args[0])
-		return err, CloudURL{}
-	}
-
-	cloudURL, err := CloudURLFromString(rc.command.args[0])
-	if err != nil {
-		return err, CloudURL{}
-	}
-
-	if cloudURL.bucket == "" {
-		err := fmt.Errorf("invalid cloud url: %s, miss bucket", rc.command.args[0])
-		return err, CloudURL{}
-	}
-
-	return nil, cloudURL
-}
-
-func (rc *RemoveCommand) removeObjectEntry(bucket *oss.Bucket, cloudURL CloudURL, recursive bool, force bool) error {
-	if !recursive {
+
+        if rc.rmOption.recursive {
+            rc.monitor.updateScanUploadIdNum(int64(len(lmr.Uploads)))
+        } else {
+            for _, uploadId := range lmr.Uploads {
+                if uploadId.Key == cloudURL.object {
+                    rc.monitor.updateScanUploadIdNum(1)
+                } else {
+                    break
+                } 
+            } 
+        }
+
+		pre = oss.Prefix(lmr.Prefix)
+		keyMarker = oss.KeyMarker(lmr.NextKeyMarker)
+		uploadIdMarker = oss.UploadIDMarker(lmr.NextUploadIDMarker)
+		if !lmr.IsTruncated {
+			break
+		}
+	}
+    return nil
+}
+
+func (rc *RemoveCommand) removeEntry(bucket *oss.Bucket, cloudURL CloudURL) error {
+    // op control whether to show progress bar of the type, 
+    // but do not control whether to record the ok/error num of the type, 
+    // so the show and record can be separated.
+    rc.monitor.updateOP(rc.rmOption.typeSet & allType)
+
+    if rc.rmOption.typeSet & objectType != 0 {
+        if err := rc.removeObjectEntry(bucket, cloudURL); err != nil {
+            return err
+        }
+    }
+    if rc.rmOption.typeSet & multipartType != 0 {
+        if err := rc.removeMultipartUploadsEntry(bucket, cloudURL); err != nil {
+            return err
+        }
+    }
+    if rc.rmOption.typeSet & bucketType != 0 {
+        return rc.removeBucket(bucket, cloudURL)
+    }
+    return nil
+}
+
+func (rc *RemoveCommand) removeObjectEntry(bucket *oss.Bucket, cloudURL CloudURL) error {
+	if !rc.rmOption.recursive {
 		return rc.removeObject(bucket, cloudURL)
 	} else {
-		return rc.recursiveRemoveObject(bucket, cloudURL, force)
-	}
->>>>>>> 393f06a6
+	    return rc.batchDeleteObjects(bucket, cloudURL)
+	}
 }
 
 func (rc *RemoveCommand) removeObject(bucket *oss.Bucket, cloudURL CloudURL) error {
-	if cloudURL.object == "" {
-		return fmt.Errorf("remove bucket, miss --bucket option, if you mean remove object, invalid url: %s, miss object", rc.command.args[0])
-	}
-
-    rc.monitor.updateOP(rmObject)
-
+    // single object statistic before remove to avoid inconsistency
     exist, err := rc.touchObject(bucket, cloudURL)
-    if exist || err != nil {
+    if err != nil || exist {
         err = rc.deleteObjectWithMonitor(bucket, cloudURL.object)
-        if err != nil {
+        if err != nil && rc.monitor.op == objectType {
+            // remove single object error, return error information, do not print progressbar
             rc.monitor.setOP(0)
         }
         return err
     }
     return nil
-}
-
-func (rc *RemoveCommand) touchObject(bucket *oss.Bucket, cloudURL CloudURL) (bool, error) {
-    _, err := rc.command.ossGetObjectMetaRetry(bucket, cloudURL.object)
-    if err == nil {
-        rc.monitor.updateScanNum(1)
-        rc.monitor.setScanEnd()
-        return true, nil
-    }
-
-    oerr := err.(ObjectError).err
-    switch oerr.(type) {
-    case oss.ServiceError:
-        if oerr.(oss.ServiceError).Code == "NoSuchKey" { 
-            rc.monitor.setScanEnd()
-            return false, nil
-        }
-        rc.monitor.setScanError(err)
-        return false, err 
-    default:
-        rc.monitor.setScanError(err)
-        return false, err
-    }
 }
 
 func (rc *RemoveCommand) deleteObjectWithMonitor(bucket *oss.Bucket, object string) error {
@@ -406,144 +552,10 @@
 	}
 }
 
-<<<<<<< HEAD
 func (rc *RemoveCommand) updateObjectMonitor(okNum, errNum int64) {
     rc.monitor.updateObjectNum(okNum)
     rc.monitor.updateErrObjectNum(errNum)
     fmt.Printf(rc.monitor.progressBar(false, normalExit))
-=======
-func (rc *RemoveCommand) removeMultipartUploadsEntry(bucket *oss.Bucket, cloudURL CloudURL, recursive bool, force bool) error {
-	if !recursive && cloudURL.object == "" {
-		return fmt.Errorf("remove bucket, miss --bucket option, if you mean remove multipart object, invalid url: %s, miss object", rc.command.args[0])
-	}
-	if recursive && !force {
-		if rc.askYesForRemove(RmMultipart, cloudURL) {
-			return nil
-		}
-	}
-
-	return rc.ossDeleteMultipartUploadsRetry(bucket, cloudURL.object, recursive)
-}
-
-func (rc *RemoveCommand) ossDeleteMultipartUploadsRetry(bucket *oss.Bucket, object string, recursive bool) error {
-	retryTimes, _ := GetInt(OptionRetryTimes, rc.command.options)
-	num := 0
-	pre := oss.Prefix(object)
-	marker := oss.Marker("")
-	del := oss.Delimiter("")
-
-	for i := 1; ; i++ {
-		lmr, err := rc.command.ossListMultipartUploadsRetry(bucket, marker, pre, del)
-		if err != nil {
-			return err
-		}
-		pre = oss.Prefix(lmr.Prefix)
-		marker = oss.Marker(lmr.NextKeyMarker)
-
-		for _, upload := range lmr.Uploads {
-			if !recursive {
-				if object != upload.Key {
-					break
-				}
-			}
-			var imur = oss.InitiateMultipartUploadResult{Bucket: bucket.BucketName,
-				Key: upload.Key, UploadID: upload.UploadID}
-			err = bucket.AbortMultipartUpload(imur)
-			if err != nil {
-				return err
-			}
-			num++
-		}
-
-		if !lmr.IsTruncated {
-			break
-		}
-
-		if int64(i) >= retryTimes {
-			return ObjectError{err, object}
-		}
-	}
-	fmt.Printf("scaned %d multipart, removed %d multipart.\n", num, num)
-	return nil
->>>>>>> 393f06a6
-}
-
-func (rc *RemoveCommand) removeBucket(bucket *oss.Bucket, cloudURL CloudURL, force bool) error {
-	if cloudURL.object != "" {
-		return fmt.Errorf("remove bucket invalid url: %s, object not empty, if you mean remove object, you should not use --bucket option", rc.command.args[0])
-	}
-
-	if !force {
-<<<<<<< HEAD
-		var val string
-		fmt.Printf("Do you really mean to remove the bucket: %s(y or N)? ", cloudURL.bucket)
-		if _, err := fmt.Scanln(&val); err != nil || (strings.ToLower(val) != "yes" && strings.ToLower(val) != "y") {
-			fmt.Println("operation is canceled.")
-=======
-		if rc.askYesForRemove(RmBucket, cloudURL) {
->>>>>>> 393f06a6
-			return nil
-		}
-	}
-    
-    rc.monitor.updateOP(rmBucket)
-
-	err := rc.ossDeleteBucketRetry(&bucket.Client, cloudURL.bucket)
-<<<<<<< HEAD
-    if err == nil {
-        rc.monitor.updateRemovedBucket(cloudURL.bucket)
-    }
-    return err
-=======
-	if err == nil {
-		fmt.Printf("removed bucket: %s.\n", cloudURL.bucket)
-	}
-	return err
->>>>>>> 393f06a6
-}
-
-func (rc *RemoveCommand) ossDeleteBucketRetry(client *oss.Client, bucket string) error {
-	retryTimes, _ := GetInt(OptionRetryTimes, rc.command.options)
-	for i := 1; ; i++ {
-		err := client.DeleteBucket(bucket)
-		if err == nil {
-			return err
-		}
-		if int64(i) >= retryTimes {
-			return BucketError{err, bucket}
-		}
-	}
-}
-
-func (rc *RemoveCommand) recursiveRemoveObject(bucket *oss.Bucket, cloudURL CloudURL, force bool) error {
-	if !force {
-<<<<<<< HEAD
-		var val string
-		fmt.Printf("Do you really mean to recursivlly remove %s(y or N)?", rc.command.args[0])
-		if _, err := fmt.Scanln(&val); err != nil || (strings.ToLower(val) != "yes" && strings.ToLower(val) != "y") {
-			fmt.Println("operation is canceled.")
-=======
-		if rc.askYesForRemove(RmObject, cloudURL) {
->>>>>>> 393f06a6
-			return nil
-		}
-	}
-
-    rc.monitor.updateOP(rmObject)
-
-	// batch delete objects
-<<<<<<< HEAD
-    go rc.command.objectStatistic(bucket, cloudURL, &rc.monitor)
-	return rc.batchDeleteObjects(bucket, cloudURL)
-=======
-	num, err := rc.batchDeleteObjects(bucket, cloudURL)
-	if err != nil {
-		fmt.Printf("removed %d objects, when error happens.\n", num)
-		return err
-	}
-	fmt.Printf("scaned %d objects, removed %d objects.\n", num, num)
-	return nil
->>>>>>> 393f06a6
 }
 
 func (rc *RemoveCommand) batchDeleteObjects(bucket *oss.Bucket, cloudURL CloudURL) error {
@@ -599,4 +611,136 @@
 		objects = append(objects, object.Key)
 	}
 	return objects
+}
+
+func (rc *RemoveCommand) removeMultipartUploadsEntry(bucket *oss.Bucket, cloudURL CloudURL) error {
+    routines := 1
+    chUploadIds := make(chan uploadIdInfoType, ChannelBuf)
+    chError := make(chan error, routines+1)
+    chListError := make(chan error, 1)
+    go rc.multipartUploadsProducer(bucket, cloudURL, chUploadIds, chListError)
+    for i := 0; i < routines; i++ {
+        go rc.abortMultipartUploadConsumer(bucket, chUploadIds, chError)
+    }
+
+    completed := 0
+    for completed <= routines {
+        select {
+        case err := <-chListError:
+            if err != nil {
+                return err
+            }
+            completed++
+        case err := <-chError:
+            if err != nil {
+                return err
+            }
+            completed++
+        }
+    }
+    return nil
+}
+
+func (rc *RemoveCommand) multipartUploadsProducer(bucket *oss.Bucket, cloudURL CloudURL, chUploadIds chan<- uploadIdInfoType, chListError chan<- error) {
+	pre := oss.Prefix(cloudURL.object)
+	keyMarker := oss.KeyMarker("")
+    uploadIdMarker := oss.UploadIDMarker("")
+	for {
+		lmr, err := rc.command.ossListMultipartUploadsRetry(bucket, keyMarker, uploadIdMarker, pre)
+		if err != nil {
+            chListError <- err
+            break
+		}
+
+        for _, uploadId := range lmr.Uploads {
+            if !rc.rmOption.recursive && uploadId.Key != cloudURL.object{
+                break
+            }
+            chUploadIds <- uploadIdInfoType{uploadId.Key, uploadId.UploadID}
+        }
+
+		pre = oss.Prefix(lmr.Prefix)
+		keyMarker = oss.KeyMarker(lmr.NextKeyMarker)
+		uploadIdMarker = oss.UploadIDMarker(lmr.NextUploadIDMarker)
+		if !lmr.IsTruncated {
+			break
+		}
+	}
+    defer close(chUploadIds)
+    chListError <- nil
+}
+
+func (rc *RemoveCommand) abortMultipartUploadConsumer(bucket *oss.Bucket, chUploadIds <-chan uploadIdInfoType, chError chan<- error) {
+    for uploadIdInfo := range chUploadIds {
+        err := rc.ossAbortMultipartUploadRetry(bucket, uploadIdInfo.key, uploadIdInfo.uploadId) 
+        rc.updateUploadIdMonitor(err)
+        if err != nil {
+            chError <- err
+            return
+        }
+    }
+
+    chError <- nil
+}
+
+func (rc *RemoveCommand) updateUploadIdMonitor(err error) {
+    if err == nil {
+        rc.monitor.updateUploadIdNum(1)
+    } else {
+        rc.monitor.updateErrUploadIdNum(1)
+    }
+    fmt.Printf(rc.monitor.progressBar(false, normalExit))
+}
+
+func (rc *RemoveCommand) ossAbortMultipartUploadRetry(bucket *oss.Bucket, key, uploadId string) error {
+    var imur = oss.InitiateMultipartUploadResult{Bucket: bucket.BucketName, Key: key, UploadID: uploadId}
+	retryTimes, _ := GetInt(OptionRetryTimes, rc.command.options)
+	for i := 1; ; i++ {
+        err := bucket.AbortMultipartUpload(imur)
+		if err == nil {
+			return err
+		}
+		if int64(i) >= retryTimes {
+			return ObjectError{err, bucket.BucketName, key}
+		}
+	}
+}
+
+func (rc *RemoveCommand) removeBucket(bucket *oss.Bucket, cloudURL CloudURL) error {
+    if !rc.confirmRemoveBucket(cloudURL) {
+        return nil
+    }
+
+    rc.monitor.updateOP(bucketType)    
+    err := rc.ossDeleteBucketRetry(&bucket.Client, cloudURL.bucket)
+    if err == nil {
+        rc.monitor.updateRemovedBucket(cloudURL.bucket)
+    }
+    return err
+}
+
+func (rc *RemoveCommand) confirmRemoveBucket(cloudURL CloudURL) bool {
+    if !rc.rmOption.force {
+        var val string
+        fmt.Printf(getClearStr(fmt.Sprintf("Do you really mean to remove the Bucket: %s(y or N)? ", cloudURL.bucket)))
+        if _, err := fmt.Scanln(&val); err != nil || (strings.ToLower(val) != "yes" && strings.ToLower(val) != "y") {
+            fmt.Println("operation is canceled.")
+            return false 
+        }
+        return true 
+    }
+    return true
+}
+
+func (rc *RemoveCommand) ossDeleteBucketRetry(client *oss.Client, bucket string) error {
+	retryTimes, _ := GetInt(OptionRetryTimes, rc.command.options)
+	for i := 1; ; i++ {
+		err := client.DeleteBucket(bucket)
+		if err == nil {
+			return err
+		}
+		if int64(i) >= retryTimes {
+			return BucketError{err, bucket}
+		}
+	}
 }