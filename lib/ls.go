--- conflicted
+++ resolved
@@ -32,70 +32,97 @@
     了--short-format选项则只输出bucket名称。该用法不支持--directory选项。
 
     2) ossutil ls oss://bucket[/prefix] [-s] [-d] [-m] [-a]
-        该用法列举指定bucket下的objects（如果指定了前缀，则列举拥有该前缀的objects），同时
-    展示了object大小，最新更新时间和etag，但是如果指定了--short-format选项则只输出object名
-<<<<<<< HEAD
-    称。如果指定了--directory选项，则返回指定bucket下以指定前缀开头的首级目录下的文件和子
-    目录，但是不递归显示所有子目录，此时默认为精简格式。所有的目录均以/结尾。
-=======
-    称。如果指定了--directory选项，则返回指定bucket下以指定前缀开头的第一层目录下的文件和子
-    目录，但是不递归显示所有子目录，此时默认为精简格式。
-        如果指定了--multipart选项，则显示指定URL(oss://bucket[/prefix])下未完成的上传任务。
+        如果未指定--multipart和--all-type选项，则ossutil列举指定bucket下的objects（如果指定
+    了前缀，则列举拥有该前缀的objects）。并同时展示object大小，最新更新时间和etag，但是如果
+    指定了--short-format选项则只输出object名称。如果指定了--directory选项，则返回指定bucket
+    下以指定前缀开头的第一层目录下的文件和子目录，但是不递归显示所有子目录，此时默认为精简
+    格式。所有的目录均以/结尾。
+        如果指定了--multipart选项，则显示指定URL(oss://bucket[/prefix])下未完成的上传任务，
+    即，列举未complete的Multipart Upload事件的uploadId，这些Multipart Upload事件的object名
+    称以指定的prefix为前缀。ossutil同时显示uploadId的init时间。该选项同样支持--short-format
+    和--directory选项。（Multipart同样用于cp命令中大文件的断点续传，关于Multipart的更多信息
+    见：https://help.aliyun.com/document_detail/31991.html?spm=5176.doc31992.6.880.VOSDk5）。
         如果指定了--all-type选项，则显示指定URL(oss://bucket[/prefix])下的object和未完成的
-	上传任务。
-
->>>>>>> 393f06a6
+	上传任务（即，同时列举以prefix为前缀的object，和object名称以prefix为前缀的所有未complete
+    的uploadId）。该选项同样支持--short-format和--directory选项。
 `,
 
 	sampleText: ` 
-    1)ossutil ls -s
+    1) ossutil ls -s
         oss://bucket1
         oss://bucket2
         oss://bucket3
         Bucket Number is: 3
 
-    2)ossutil ls oss:// -s
+    2) ossutil ls oss:// -s
         oss://bucket1
         oss://bucket2
         oss://bucket3
         Bucket Number is: 3
 
-    3)ossutil ls oss://bucket1 -s
+    3) ossutil ls oss://bucket1 -s
+        oss://bucket1/dir1/obj11
         oss://bucket1/obj1
-        oss://bucket1/dir1/obj11
-        Object Number is: 2
-
-    4)ossutil ls oss://bucket1
+        oss://bucket1/sample.txt
+        Object Number is: 3
+
+    4) ossutil ls oss://bucket1
         LastModifiedTime              Size(B)  ETAG                              ObjectName
-        2016-04-08 14:50:47 +0000 UTC 6476984  4F16FDAE7AC404CEC8B727FCC67779D6  oss://bucket1/obj1
-        2015-06-05 14:06:29 +0000 UTC  201933  7E2F4A7F1AC9D2F0996E8332D5EA5B41  oss://bucket1/dir1/obj11
-        Object Number is: 2
-
-    5)ossutil ls oss://bucket1 -d
+        2015-06-05 14:06:29 +0000 CST  201933  7E2F4A7F1AC9D2F0996E8332D5EA5B41  oss://bucket1/dir1/obj11
+        2015-06-05 14:36:21 +0000 CST  201933  6185CA2E8EB8510A61B3A845EAFE4174  oss://bucket1/obj1
+        2016-04-08 14:50:47 +0000 CST 6476984  4F16FDAE7AC404CEC8B727FCC67779D6  oss://bucket1/sample.txt
+        Object Number is: 3
+
+    5) ossutil ls oss://bucket1 -d
         oss://bucket1/obj1
         oss://bucket1/dir1
-<<<<<<< HEAD
-        Object and Directory Number is: 2
-=======
-        Object or Directory Number is: 2
-
-    6)ossutil ls oss://bucket1 -m 
-        InitiatedTime                  UploadID                          MultipartName
-        2017-01-13 03:45:26 +0000 UTC  15754AF7980C4DFB8193F190837520BB  oss://bucket1/obj1
-        2017-01-13 03:45:25 +0000 UTC  3998971ACAF94AD9AC48EAC1988BE863  oss://bucket1/obj2
+        oss://bucket1/sample.txt
+        Object and Directory Number is: 3
+
+    6) ossutil ls oss://bucket1 -m 
+        InitiatedTime                  UploadID                          MultipartName
+        2017-01-13 03:45:26 +0000 CST  15754AF7980C4DFB8193F190837520BB  oss://bucket1/obj1
+        2017-01-13 03:45:25 +0000 CST  3998971ACAF94AD9AC48EAC1988BE863  oss://bucket1/obj2
+        2017-01-20 11:16:21 +0800 CST  A20157A7B2FEC4670626DAE0F4C0073C  oss://bucket1/tobj
+        UploadId Number is: 3
+    
+    7) ossutil ls oss://bucket1/obj -m 
+        InitiatedTime                  UploadID                          MultipartName
+        2017-01-13 03:45:26 +0000 CST  15754AF7980C4DFB8193F190837520BB  oss://bucket1/obj1
+        2017-01-13 03:45:25 +0000 CST  3998971ACAF94AD9AC48EAC1988BE863  oss://bucket1/obj2
         UploadId Number is: 2
-    
-    7)ossutil ls oss://bucket1 -a 
+ 
+    8) ossutil ls oss://bucket1 -a 
         LastModifiedTime              Size(B)  ETAG                              ObjectName
-        2016-04-08 14:50:47 +0000 UTC 6476984  4F16FDAE7AC404CEC8B727FCC67779D6  oss://bucket1/sample.txt
-        2015-06-05 14:06:29 +0000 UTC  201933  7E2F4A7F1AC9D2F0996E8332D5EA5B41  oss://bucket1/dir1/obj11
+        2015-06-05 14:06:29 +0000 CST  201933  7E2F4A7F1AC9D2F0996E8332D5EA5B41  oss://bucket1/dir1/obj11
+        2015-06-05 14:36:21 +0000 CST  201933  6185CA2E8EB8510A61B3A845EAFE4174  oss://bucket1/obj1
+        2016-04-08 14:50:47 +0000 CST 6476984  4F16FDAE7AC404CEC8B727FCC67779D6  oss://bucket1/sample.txt
+        Object Number is: 3
+        InitiatedTime                  UploadID                          MultipartName
+        2017-01-13 03:45:26 +0000 CST  15754AF7980C4DFB8193F190837520BB  oss://bucket1/obj1
+        2017-01-13 03:43:13 +0000 CST  2A1F9B4A95E341BD9285CC42BB950EE0  oss://bucket1/obj1
+        2017-01-13 03:45:25 +0000 CST  3998971ACAF94AD9AC48EAC1988BE863  oss://bucket1/obj2
+        2017-01-20 11:16:21 +0800 CST  A20157A7B2FEC4670626DAE0F4C0073C  oss://bucket1/tobj
+        UploadId Number is: 4
+         
+    9) ossutil ls oss://bucket1/obj -a 
+        LastModifiedTime              Size(B)  ETAG                              ObjectName
+        2015-06-05 14:36:21 +0000 CST  201933  6185CA2E8EB8510A61B3A845EAFE4174  oss://bucket1/obj1
         Object Number is: 2
         InitiatedTime                  UploadID                          MultipartName
-        2017-01-13 03:45:26 +0000 UTC  15754AF7980C4DFB8193F190837520BB  oss://bucket1/obj1
-        2017-01-13 03:45:25 +0000 UTC  3998971ACAF94AD9AC48EAC1988BE863  oss://bucket1/obj2
-        UploadId Number is: 2
-         
->>>>>>> 393f06a6
+        2017-01-13 03:45:26 +0000 CST  15754AF7980C4DFB8193F190837520BB  oss://bucket1/obj1
+        2017-01-13 03:43:13 +0000 CST  2A1F9B4A95E341BD9285CC42BB950EE0  oss://bucket1/obj1
+        2017-01-13 03:45:25 +0000 CST  3998971ACAF94AD9AC48EAC1988BE863  oss://bucket1/obj2
+        UploadId Number is: 3
+
+    10) ossutil ls oss://bucket1/obj -a -s 
+        oss://bucket1/obj1
+        Object Number is: 2
+        UploadID                          MultipartName
+        15754AF7980C4DFB8193F190837520BB  oss://bucket1/obj1
+        2A1F9B4A95E341BD9285CC42BB950EE0  oss://bucket1/obj1
+        3998971ACAF94AD9AC48EAC1988BE863  oss://bucket1/obj2
+        UploadId Number is: 3
 `,
 }
 
@@ -126,64 +153,98 @@
     option.
 
     2) ossutil ls oss://bucket[/prefix] [-s] [-d] [-m] [-a]
-        The usage list objects under the specified bucket(with the prefix if you specified), 
-    with object size, last modified time and etag in addition, --short-format option ignores 
-    all the additional information. --directory option returns top-level subdirectory names 
-    instead of contents of the subdirectory, which in default show by short format.
-        --multipart option will show multipart upload tasks under the url(oss://bucket[/prefix])。 
-        --all-type option will show objects and multipart upload tasks under the 
-	url(oss://bucket[/prefix])。
+        If you list without --multipart and --all-type option, ossutil will list objects 
+    in the specified bucket(with the prefix if you specified), with object size, last 
+    modified time and etag in addition, --short-format option ignores all the additional 
+    information. --directory option returns top-level subdirectory names instead of contents 
+    of the subdirectory, which in default show by short format. the directory is end with /. 
+        --multipart option will show multipart upload tasks under the url(oss://bucket[/prefix]), 
+    which means, ossutil will show the uploadId of those uncompleted multipart, whose object 
+    name starts with the specified prefix. ossutil will show the init time of uploadId meanwhile. 
+    The usage also supports --short-format and --directory option. (Multipart upload is also used 
+    in resume cp. More information about multipart see: https://help.aliyun.com/document_detail/31991.html?spm=5176.doc31992.6.880.VOSDk5). 
+        --all-type option will show objects and multipart upload tasks under the url(oss://bucket[/prefix]),  
+    which means, ossutil will both show the objects with the specified prefix and the uploadId of 
+    those uncompleted multipart, whose object name starts with the specified prefix. The usage also 
+    support --short-format and --directory option.
 `,
 
 	sampleText: ` 
-    1)ossutil ls -s
+    1) ossutil ls -s
         oss://bucket1
         oss://bucket2
         oss://bucket3
         Bucket Number is: 3
 
-    2)ossutil ls oss:// -s
+    2) ossutil ls oss:// -s
         oss://bucket1
         oss://bucket2
         oss://bucket3
         Bucket Number is: 3
 
-    3)ossutil ls oss://bucket1 -s
+    3) ossutil ls oss://bucket1 -s
+        oss://bucket1/dir1/obj11
         oss://bucket1/obj1
-        oss://bucket1/dir1/obj11
-        Object Number is: 2
-
-    4)ossutil ls oss://bucket1
+        oss://bucket1/sample.txt
+        Object Number is: 3
+
+    4) ossutil ls oss://bucket1
         LastModifiedTime              Size(B)  ETAG                              ObjectName
-        2016-04-08 14:50:47 +0000 UTC 6476984  4F16FDAE7AC404CEC8B727FCC67779D6  oss://bucket1/obj1
-        2015-06-05 14:06:29 +0000 UTC  201933  7E2F4A7F1AC9D2F0996E8332D5EA5B41  oss://bucket1/dir1/obj11
-        Object Number is: 2
-
-    5)ossutil ls oss://bucket1 -d
+        2015-06-05 14:06:29 +0000 CST  201933  7E2F4A7F1AC9D2F0996E8332D5EA5B41  oss://bucket1/dir1/obj11
+        2015-06-05 14:36:21 +0000 CST  201933  6185CA2E8EB8510A61B3A845EAFE4174  oss://bucket1/obj1
+        2016-04-08 14:50:47 +0000 CST 6476984  4F16FDAE7AC404CEC8B727FCC67779D6  oss://bucket1/sample.txt
+        Object Number is: 3
+
+    5) ossutil ls oss://bucket1 -d
         oss://bucket1/obj1
         oss://bucket1/dir1
-<<<<<<< HEAD
-        Object and Directory Number is: 2
-=======
-        Object or Directory Number is: 2
-
-    6)ossutil ls oss://bucket1 -m 
-        InitiatedTime                  UploadID                          MultipartName
-        2017-01-13 03:45:26 +0000 UTC  15754AF7980C4DFB8193F190837520BB  oss://bucket1/obj1
-        2017-01-13 03:45:25 +0000 UTC  3998971ACAF94AD9AC48EAC1988BE863  oss://bucket1/obj2
+        oss://bucket1/sample.txt
+        Object and Directory Number is: 3
+
+    6) ossutil ls oss://bucket1 -m 
+        InitiatedTime                  UploadID                          MultipartName
+        2017-01-13 03:45:26 +0000 CST  15754AF7980C4DFB8193F190837520BB  oss://bucket1/obj1
+        2017-01-13 03:45:25 +0000 CST  3998971ACAF94AD9AC48EAC1988BE863  oss://bucket1/obj2
+        2017-01-20 11:16:21 +0800 CST  A20157A7B2FEC4670626DAE0F4C0073C  oss://bucket1/tobj
+        UploadId Number is: 3
+    
+    7) ossutil ls oss://bucket1/obj -m 
+        InitiatedTime                  UploadID                          MultipartName
+        2017-01-13 03:45:26 +0000 CST  15754AF7980C4DFB8193F190837520BB  oss://bucket1/obj1
+        2017-01-13 03:45:25 +0000 CST  3998971ACAF94AD9AC48EAC1988BE863  oss://bucket1/obj2
         UploadId Number is: 2
-    
-    7)ossutil ls oss://bucket1 -a 
+ 
+    8) ossutil ls oss://bucket1 -a 
         LastModifiedTime              Size(B)  ETAG                              ObjectName
-        2016-04-08 14:50:47 +0000 UTC 6476984  4F16FDAE7AC404CEC8B727FCC67779D6  oss://bucket1/sample.txt
-        2015-06-05 14:06:29 +0000 UTC  201933  7E2F4A7F1AC9D2F0996E8332D5EA5B41  oss://bucket1/dir1/obj11
+        2015-06-05 14:06:29 +0000 CST  201933  7E2F4A7F1AC9D2F0996E8332D5EA5B41  oss://bucket1/dir1/obj11
+        2015-06-05 14:36:21 +0000 CST  201933  6185CA2E8EB8510A61B3A845EAFE4174  oss://bucket1/obj1
+        2016-04-08 14:50:47 +0000 CST 6476984  4F16FDAE7AC404CEC8B727FCC67779D6  oss://bucket1/sample.txt
+        Object Number is: 3
+        InitiatedTime                  UploadID                          MultipartName
+        2017-01-13 03:45:26 +0000 CST  15754AF7980C4DFB8193F190837520BB  oss://bucket1/obj1
+        2017-01-13 03:43:13 +0000 CST  2A1F9B4A95E341BD9285CC42BB950EE0  oss://bucket1/obj1
+        2017-01-13 03:45:25 +0000 CST  3998971ACAF94AD9AC48EAC1988BE863  oss://bucket1/obj2
+        2017-01-20 11:16:21 +0800 CST  A20157A7B2FEC4670626DAE0F4C0073C  oss://bucket1/tobj
+        UploadId Number is: 4
+         
+    9) ossutil ls oss://bucket1/obj -a 
+        LastModifiedTime              Size(B)  ETAG                              ObjectName
+        2015-06-05 14:36:21 +0000 CST  201933  6185CA2E8EB8510A61B3A845EAFE4174  oss://bucket1/obj1
         Object Number is: 2
         InitiatedTime                  UploadID                          MultipartName
-        2017-01-13 03:45:26 +0000 UTC  15754AF7980C4DFB8193F190837520BB  oss://bucket1/obj1
-        2017-01-13 03:45:25 +0000 UTC  3998971ACAF94AD9AC48EAC1988BE863  oss://bucket1/obj2
-        UploadId Number is: 2
-
->>>>>>> 393f06a6
+        2017-01-13 03:45:26 +0000 CST  15754AF7980C4DFB8193F190837520BB  oss://bucket1/obj1
+        2017-01-13 03:43:13 +0000 CST  2A1F9B4A95E341BD9285CC42BB950EE0  oss://bucket1/obj1
+        2017-01-13 03:45:25 +0000 CST  3998971ACAF94AD9AC48EAC1988BE863  oss://bucket1/obj2
+        UploadId Number is: 3
+
+    10) ossutil ls oss://bucket1/obj -a -s 
+        oss://bucket1/obj1
+        Object Number is: 2
+        UploadID                          MultipartName
+        15754AF7980C4DFB8193F190837520BB  oss://bucket1/obj1
+        2A1F9B4A95E341BD9285CC42BB950EE0  oss://bucket1/obj1
+        3998971ACAF94AD9AC48EAC1988BE863  oss://bucket1/obj2
+        UploadId Number is: 3
 `,
 }
 
@@ -315,24 +376,107 @@
 
 	shortFormat, _ := GetBool(OptionShortFormat, lc.command.options)
 	directory, _ := GetBool(OptionDirectory, lc.command.options)
-	isMultipart, _ := GetBool(OptionMultipart, lc.command.options)
-	isAllType, _ := GetBool(OptionAllType, lc.command.options)
-	var typeSet uint
-	typeSet = ObjectBit
-
-	if isMultipart {
-		typeSet = MultipartBit
-	}
-	if isAllType {
-		typeSet = ObjectBit | MultipartBit
-	}
-
-	return lc.listObjects(bucket, cloudURL, shortFormat, directory, typeSet)
-}
-
-func (lc *ListCommand) listObjects(bucket *oss.Bucket, cloudURL CloudURL, shortFormat bool, directory bool, typeSet uint) error {
-	objectNum := 0
-	multipartNum := 0
+
+    typeSet := lc.getSubjectType()
+    if typeSet & objectType != 0 {
+	    if err := lc.listObjects(bucket, cloudURL, shortFormat, directory); err != nil {
+            return err
+        }
+    }
+    if typeSet & multipartType != 0 {
+	    if err := lc.listMultipartUploads(bucket, cloudURL, shortFormat, directory); err != nil {
+            return err
+        }
+    }
+    return nil
+}
+
+func (lc *ListCommand) getSubjectType() int64 {
+    var typeSet int64
+    typeSet = 0 
+    if isMultipart, _ := GetBool(OptionMultipart, lc.command.options); isMultipart {
+        typeSet |= multipartType 
+    }
+	if isAllType, _ := GetBool(OptionAllType, lc.command.options); isAllType {
+        typeSet |= allType
+    }
+    if typeSet & allType == 0 {
+        typeSet = objectType 
+    }
+    return typeSet
+}
+
+func (lc *ListCommand) listObjects(bucket *oss.Bucket, cloudURL CloudURL, shortFormat bool, directory bool) error {
+    //list all objects or directories
+    var num int64
+    num = 0
+    pre := oss.Prefix(cloudURL.object)
+    marker := oss.Marker("")
+    del := oss.Delimiter("")
+    if directory {
+        del = oss.Delimiter("/")
+    }
+
+    var i int64
+    for i = 0; ; i++ {
+        lor, err := lc.command.ossListObjectsRetry(bucket, marker, pre, del)
+        if err != nil {
+            return err
+        }
+        pre = oss.Prefix(lor.Prefix)
+        marker = oss.Marker(lor.NextMarker)
+        num += lc.displayObjectsResult(lor, cloudURL.bucket, shortFormat, directory, i)
+        if !lor.IsTruncated {
+            break
+        }
+    }
+
+    if !directory {
+        fmt.Printf("Object Number is: %d\n", num)
+    } else {
+        fmt.Printf("Object and Directory Number is: %d\n", num)
+    }
+
+    return nil
+}
+
+func (lc *ListCommand) displayObjectsResult(lor oss.ListObjectsResult, bucket string, shortFormat bool, directory bool, i int64) int64 {
+    if i == 0 && !shortFormat && !directory && len(lor.Objects) > 0 {
+        fmt.Printf("%-30s%12s%s%-38s%s%s\n", "LastModifiedTime", "Size(B)", "   ", "ETAG", "  ", "ObjectName")
+    }
+
+    var num int64
+    if !directory {
+        num = lc.showObjects(lor, bucket, shortFormat)
+    } else {
+        num = lc.showObjects(lor, bucket, true)
+        num1 := lc.showDirectories(lor, bucket)
+        num += num1
+    }
+    return num
+}
+
+func (lc *ListCommand) showObjects(lor oss.ListObjectsResult, bucket string, shortFormat bool) int64 {
+	for _, object := range lor.Objects {
+		if !shortFormat {
+			fmt.Printf("%-30s%12d%s%-38s%s%s\n", utcToLocalTime(object.LastModified), object.Size, "   ", strings.Trim(object.ETag, "\""), "  ", CloudURLToString(bucket, object.Key))
+		} else {
+            fmt.Printf("%s\n", CloudURLToString(bucket, object.Key))
+		}
+	}
+	return int64(len(lor.Objects))
+}
+
+func (lc *ListCommand) showDirectories(lor oss.ListObjectsResult, bucket string) int64 {
+	for _, prefix := range lor.CommonPrefixes {
+        fmt.Printf("%s\n", CloudURLToString(bucket, prefix))
+	}
+	return int64(len(lor.CommonPrefixes))
+}
+
+func (lc *ListCommand) listMultipartUploads(bucket *oss.Bucket, cloudURL CloudURL, shortFormat bool, directory bool) error {
+    var multipartNum int64
+	multipartNum = 0
 	pre := oss.Prefix(cloudURL.object)
 	marker := oss.Marker("")
 	del := oss.Delimiter("")
@@ -340,118 +484,47 @@
 		del = oss.Delimiter("/")
 	}
 
-	if typeSet&ObjectBit != 0 {
-		for i := 0; ; i++ {
-			lor, err := lc.command.ossListObjectsRetry(bucket, marker, pre, del)
-			if err != nil {
-				return err
-			}
-			pre = oss.Prefix(lor.Prefix)
-			marker = oss.Marker(lor.NextMarker)
-			objectNum += lc.displayResult(lor, cloudURL.bucket, shortFormat, directory, i)
-			if !lor.IsTruncated {
-				break
-			}
-		}
-
-		if !directory {
-			fmt.Printf("Object Number is: %d\n", objectNum)
+    var i int64
+    for i = 0; ; i++ {
+        lmr, err := lc.command.ossListMultipartUploadsRetry(bucket, marker, pre, del)
+        if err != nil {
+            return err
+        }
+        pre = oss.Prefix(lmr.Prefix)
+        marker = oss.Marker(lmr.NextKeyMarker)
+        multipartNum += lc.displayMultipartUploadsResult(lmr, cloudURL.bucket, shortFormat, directory, i)
+        if !lmr.IsTruncated {
+            break
+        }
+    }
+    fmt.Printf("Multipart Number is: %d\n", multipartNum)
+	return nil
+}
+
+func (lc *ListCommand) displayMultipartUploadsResult(lmr oss.ListMultipartUploadResult, bucket string, shortFormat bool, directory bool, i int64) int64 {
+    if directory {
+        shortFormat = true
+    }
+
+	if i == 0 && len(lmr.Uploads) > 0 {
+        if shortFormat {
+		    fmt.Printf("%-32s%s%s\n", "UploadID", FormatTAB, "MultipartName")
+        } else {
+		    fmt.Printf("%-30s%s%-32s%s%s\n", "InitiatedTime", FormatTAB, "UploadID", FormatTAB, "MultipartName")
+        }
+	}
+
+    num := lc.showMultipartUploads(lmr, bucket, shortFormat)
+    return num
+}
+
+func (lc *ListCommand) showMultipartUploads(lmr oss.ListMultipartUploadResult, bucket string, shortFormat bool) int64 {
+	for _, upload := range lmr.Uploads {
+		if shortFormat {
+            fmt.Printf("%-32s%s%s\n", upload.UploadID, FormatTAB, CloudURLToString(bucket, upload.Key))
 		} else {
-			fmt.Printf("Object and Directory Number is: %d\n", objectNum)
-		}
-	}
-
-<<<<<<< HEAD
-	if !directory {
-		fmt.Printf("Object Number is: %d\n", num)
-	} else {
-		fmt.Printf("Object and Directory Number is: %d\n", num)
-=======
-	if typeSet&MultipartBit != 0 {
-		for i := 0; ; i++ {
-			lmr, err := lc.command.ossListMultipartUploadsRetry(bucket, marker, pre, del)
-			if err != nil {
-				return err
-			}
-			pre = oss.Prefix(lmr.Prefix)
-			marker = oss.Marker(lmr.NextKeyMarker)
-			multipartNum += lc.displayMultipartUploadsResult(lmr, cloudURL.bucket, shortFormat, directory, i)
-			if !lmr.IsTruncated {
-				break
-			}
-		}
-		fmt.Printf("Multipart Number is: %d\n", multipartNum)
->>>>>>> 393f06a6
-	}
-	return nil
-}
-
-func (lc *ListCommand) displayResult(lor oss.ListObjectsResult, bucket string, shortFormat bool, directory bool, i int) int {
-	if i == 0 && !shortFormat && !directory && len(lor.Objects) > 0 {
-		fmt.Printf("%-30s %12s%s%-38s%s%s\n", "LastModifiedTime", "Size(B)", "   ", "ETAG", "  ", "ObjectName")
-	}
-
-	var num int
-	if !directory {
-		num = lc.showObjects(lor, bucket, shortFormat)
-	} else {
-<<<<<<< HEAD
-		num = lc.showObjects(lor, bucket, true)
-		num1 := lc.showDirectories(lor, bucket)
-        num += num1 
-=======
-		output, num = lc.showObjects(lor, bucket, true)
-		output1, num1 := lc.showDirectories(lor, bucket)
-		output += output1
-		num += num1
->>>>>>> 393f06a6
-	}
-	return num
-}
-
-func (lc *ListCommand) showObjects(lor oss.ListObjectsResult, bucket string, shortFormat bool) int {
-	for _, object := range lor.Objects {
-		if !shortFormat {
-			fmt.Printf("%-30s %12d%s%-38s%s%s\n", utcToLocalTime(object.LastModified), object.Size, "   ", strings.Trim(object.ETag, "\""), "  ", CloudURLToString(bucket, object.Key))
-		} else {
-            fmt.Printf("%s\n", CloudURLToString(bucket, object.Key))
-		}
-	}
-	return len(lor.Objects)
-}
-
-func (lc *ListCommand) showDirectories(lor oss.ListObjectsResult, bucket string) int {
-	for _, prefix := range lor.CommonPrefixes {
-        fmt.Printf("%s\n", CloudURLToString(bucket, prefix))
-	}
-<<<<<<< HEAD
-	return len(lor.CommonPrefixes)
-=======
-	return output, len(lor.CommonPrefixes)
-}
-
-func (lc *ListCommand) displayMultipartUploadsResult(lmr oss.ListMultipartUploadResult, bucket string, shortFormat bool, directory bool, i int) int {
-	if i == 0 && !shortFormat && len(lmr.Uploads) > 0 {
-		fmt.Printf("%s%-18s%s%-26s%s\n", "InitiatedTime", " ", "UploadID", " ", "MultipartName")
-	}
-
-	var output string
-	output = lc.showMultipartUploads(lmr, bucket, shortFormat)
-	fmt.Printf(output)
-	return len(lmr.Uploads)
-}
-
-func (lc *ListCommand) showMultipartUploads(lmr oss.ListMultipartUploadResult, bucket string, shortFormat bool) string {
-	var output string
-	for _, upload := range lmr.Uploads {
-		if !shortFormat {
-			output += fmt.Sprintf(
-				"%s%-2s%s%-2s%s\n", upload.Initiated, " ", upload.UploadID, " ", CloudURLToString(bucket, upload.Key),
-			)
-		} else {
-			output += CloudURLToString(bucket, upload.Key) + "\n"
-		}
-	}
-	return output
->>>>>>> 393f06a6
+			fmt.Printf("%-30s%s%-32s%s%s\n", utcToLocalTime(upload.Initiated), FormatTAB, upload.UploadID, FormatTAB, CloudURLToString(bucket, upload.Key))
+		}
+	}
+	return int64(len(lmr.Uploads)) 
 }